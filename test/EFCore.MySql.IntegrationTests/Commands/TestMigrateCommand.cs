using System;
using Microsoft.EntityFrameworkCore;
<<<<<<< HEAD
using MySql.Data.MySqlClient;
using Pomelo.EntityFrameworkCore.MySql.Tests;
=======
using MySqlConnector;
>>>>>>> 337a04ab
using Xunit;

namespace Pomelo.EntityFrameworkCore.MySql.IntegrationTests.Commands{

    public class TestMigrateCommand : ITestMigrateCommand {

        private AppDb _db;

        public TestMigrateCommand(AppDb db)
        {
            _db = db;
        }

        public void Run(){
            _db.Database.EnsureDeleted();

            Console.Write("EnsureCreate creates database...");
            Assert.True(_db.Database.EnsureCreated());
            Console.WriteLine(" OK");

            Console.Write("EnsureCreate existing database...");
            Assert.False(_db.Database.EnsureCreated());
            Console.WriteLine(" OK");

            Console.Write("EnsureDelete deletes database...");
            Assert.True(_db.Database.EnsureDeleted());
            Console.WriteLine(" OK");

            Console.Write("EnsureCreate non-existant database...");
            Assert.False(_db.Database.EnsureDeleted());
            Console.WriteLine(" OK");

            Console.Write("Migrate non-existant database...");
            _db.Database.Migrate();
            Console.WriteLine(" OK");

            _db.Database.EnsureDeleted();
            Console.Write("Create blank database...");
            var csb = new MySqlConnectionStringBuilder(AppConfig.ConnectionString);
            var dbName = "`" + csb.Database.Replace('`', ' ') + "`";
            csb.Database = "";
            using (var connection = new MySqlConnection(csb.ConnectionString)){
                connection.Open();
                using (var cmd = connection.CreateCommand()){
                    cmd.CommandText = $"CREATE DATABASE {dbName} CHARACTER SET utf8 COLLATE utf8_unicode_ci";
                    cmd.ExecuteNonQuery();
                }
            }
            Console.WriteLine("OK");

            Console.Write("Migrate blank database...");
            _db.Database.Migrate();
            Console.WriteLine(" OK");

            Console.WriteLine("All Tests Passed");
        }

    }

}<|MERGE_RESOLUTION|>--- conflicted
+++ resolved
@@ -1,11 +1,6 @@
 using System;
 using Microsoft.EntityFrameworkCore;
-<<<<<<< HEAD
-using MySql.Data.MySqlClient;
-using Pomelo.EntityFrameworkCore.MySql.Tests;
-=======
 using MySqlConnector;
->>>>>>> 337a04ab
 using Xunit;
 
 namespace Pomelo.EntityFrameworkCore.MySql.IntegrationTests.Commands{
@@ -44,7 +39,7 @@
 
             _db.Database.EnsureDeleted();
             Console.Write("Create blank database...");
-            var csb = new MySqlConnectionStringBuilder(AppConfig.ConnectionString);
+            var csb = new MySqlConnectionStringBuilder(AppConfig.Config["Data:ConnectionString"]);
             var dbName = "`" + csb.Database.Replace('`', ' ') + "`";
             csb.Database = "";
             using (var connection = new MySqlConnection(csb.ConnectionString)){
