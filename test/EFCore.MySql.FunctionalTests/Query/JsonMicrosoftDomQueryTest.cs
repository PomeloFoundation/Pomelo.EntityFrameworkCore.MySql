--- conflicted
+++ resolved
@@ -6,7 +6,6 @@
 using Microsoft.EntityFrameworkCore.TestUtilities;
 using Microsoft.Extensions.DependencyInjection;
 using Pomelo.EntityFrameworkCore.MySql.FunctionalTests.TestUtilities;
-using Pomelo.EntityFrameworkCore.MySql.Tests;
 using Xunit;
 using Xunit.Abstractions;
 
@@ -80,7 +79,7 @@
 WHERE `j`.`Id` = @__p_0
 LIMIT 1",
                 //
-                $@"{InsertJsonDocument(@"@__expected_0='{""ID"":""00000000-0000-0000-0000-000000000000"",""Age"":25,""Name"":""Joe"",""IsVip"":false,""Orders"":[{""Price"":99.5,""ShippingDate"":""2019-10-01"",""ShippingAddress"":""Some address 1""},{""Price"":23.1,""ShippingDate"":""2019-10-10"",""ShippingAddress"":""Some address 2""}],""Statistics"":{""Nested"":{""IntArray"":[3,4],""SomeProperty"":10,""SomeNullableInt"":20,""SomeNullableGuid"":""d5f2685d-e5c4-47e5-97aa-d0266154eb2d""},""Visits"":4,""Purchases"":3}}'", @"@__expected_0='{""Name"":""Joe"",""Age"":25,""ID"":""00000000-0000-0000-0000-000000000000"",""IsVip"":false,""Statistics"":{""Visits"":4,""Purchases"":3,""Nested"":{""SomeProperty"":10,""SomeNullableInt"":20,""SomeNullableGuid"":""d5f2685d-e5c4-47e5-97aa-d0266154eb2d"",""IntArray"":[3,4]}},""Orders"":[{""Price"":99.5,""ShippingAddress"":""Some address 1"",""ShippingDate"":""2019-10-01""},{""Price"":23.1,""ShippingAddress"":""Some address 2"",""ShippingDate"":""2019-10-10""}]}'")} (Size = 4000)
+                $@"{InsertJsonDocument(@"@__expected_0='{""ID"":""00000000-0000-0000-0000-000000000000"",""Age"":25,""Name"":""Joe"",""IsVip"":false,""Orders"":[{""Price"":99.5,""ShippingDate"":""2019-10-01"",""ShippingAddress"":""Some address 1""},{""Price"":23.1,""ShippingDate"":""2019-10-10"",""ShippingAddress"":""Some address 2""}],""Statistics"":{""Nested"":{""IntArray"":[3,4],""SomeProperty"":10,""SomeNullableInt"":20,""SomeNullableGuid"":""d5f2685d-e5c4-47e5-97aa-d0266154eb2d""},""Visits"":4,""Purchases"":3}}'", @"@__expected_0='{""Name"":""Joe"",""Age"":25,""ID"":""00000000-0000-0000-0000-000000000000"",""IsVip"":false,""Statistics"":{""Visits"":4,""Purchases"":3,""Nested"":{""SomeProperty"":10,""SomeNullableInt"":20,""SomeNullableGuid"":""d5f2685d-e5c4-47e5-97aa-d0266154eb2d"",""IntArray"":[3,4]}},""Orders"":[{""Price"":99.5,""ShippingAddress"":""Some address 1"",""ShippingDate"":""2019-10-01""},{""Price"":23.1,""ShippingAddress"":""Some address 2"",""ShippingDate"":""2019-10-10""}]}'")}
 
 SELECT `j`.`Id`, `j`.`CustomerDocument`, `j`.`CustomerElement`
 FROM `JsonEntities` AS `j`
@@ -104,7 +103,7 @@
 WHERE `j`.`Id` = @__p_0
 LIMIT 1",
                 //
-                $@"{InsertJsonDocument(@"@__expected_0='{""ID"":""00000000-0000-0000-0000-000000000000"",""Age"":25,""Name"":""Joe"",""IsVip"":false,""Orders"":[{""Price"":99.5,""ShippingDate"":""2019-10-01"",""ShippingAddress"":""Some address 1""},{""Price"":23.1,""ShippingDate"":""2019-10-10"",""ShippingAddress"":""Some address 2""}],""Statistics"":{""Nested"":{""IntArray"":[3,4],""SomeProperty"":10,""SomeNullableInt"":20,""SomeNullableGuid"":""d5f2685d-e5c4-47e5-97aa-d0266154eb2d""},""Visits"":4,""Purchases"":3}}'", @"@__expected_0='{""Name"":""Joe"",""Age"":25,""ID"":""00000000-0000-0000-0000-000000000000"",""IsVip"":false,""Statistics"":{""Visits"":4,""Purchases"":3,""Nested"":{""SomeProperty"":10,""SomeNullableInt"":20,""SomeNullableGuid"":""d5f2685d-e5c4-47e5-97aa-d0266154eb2d"",""IntArray"":[3,4]}},""Orders"":[{""Price"":99.5,""ShippingAddress"":""Some address 1"",""ShippingDate"":""2019-10-01""},{""Price"":23.1,""ShippingAddress"":""Some address 2"",""ShippingDate"":""2019-10-10""}]}'")} (Nullable = false) (Size = 4000)
+                $@"{InsertJsonDocument(@"@__expected_0='{""ID"":""00000000-0000-0000-0000-000000000000"",""Age"":25,""Name"":""Joe"",""IsVip"":false,""Orders"":[{""Price"":99.5,""ShippingDate"":""2019-10-01"",""ShippingAddress"":""Some address 1""},{""Price"":23.1,""ShippingDate"":""2019-10-10"",""ShippingAddress"":""Some address 2""}],""Statistics"":{""Nested"":{""IntArray"":[3,4],""SomeProperty"":10,""SomeNullableInt"":20,""SomeNullableGuid"":""d5f2685d-e5c4-47e5-97aa-d0266154eb2d""},""Visits"":4,""Purchases"":3}}'", @"@__expected_0='{""Name"":""Joe"",""Age"":25,""ID"":""00000000-0000-0000-0000-000000000000"",""IsVip"":false,""Statistics"":{""Visits"":4,""Purchases"":3,""Nested"":{""SomeProperty"":10,""SomeNullableInt"":20,""SomeNullableGuid"":""d5f2685d-e5c4-47e5-97aa-d0266154eb2d"",""IntArray"":[3,4]}},""Orders"":[{""Price"":99.5,""ShippingAddress"":""Some address 1"",""ShippingDate"":""2019-10-01""},{""Price"":23.1,""ShippingAddress"":""Some address 2"",""ShippingDate"":""2019-10-10""}]}'")} (Nullable = false)
 
 SELECT `j`.`Id`, `j`.`CustomerDocument`, `j`.`CustomerElement`
 FROM `JsonEntities` AS `j`
@@ -317,69 +316,6 @@
         #region Functions
 
         [Fact]
-        public void JsonQuote_JsonUnquote()
-        {
-            using var ctx = CreateContext();
-
-            var count = ctx.JsonEntities.Count(e =>
-                EF.Functions.JsonUnquote(EF.Functions.JsonQuote(e.CustomerElement.GetProperty("Name").GetString())) == @"Joe");
-
-            Assert.Equal(1, count);
-            AssertSql(
-                $@"SELECT COUNT(*)
-FROM `JsonEntities` AS `j`
-WHERE JSON_UNQUOTE(JSON_QUOTE(JSON_UNQUOTE(JSON_EXTRACT(`j`.`CustomerElement`, '$.Name')))) = 'Joe'");
-        }
-
-        [Fact]
-        public void JsonExtract()
-        {
-            using var ctx = CreateContext();
-
-            var count = ctx.JsonEntities.Count(e =>
-                EF.Functions.JsonExtract<string>(e.CustomerElement, "$.Name") == @"Joe");
-
-            Assert.Equal(1, count);
-            AssertSql(
-                $@"SELECT COUNT(*)
-FROM `JsonEntities` AS `j`
-WHERE JSON_EXTRACT(`j`.`CustomerElement`, '$.Name') = 'Joe'");
-        }
-
-        [Fact]
-        public void JsonExtract_equals_operands_flipped()
-        {
-            using var ctx = CreateContext();
-
-            var count = ctx.JsonEntities.Count(e =>
-                @"Joe" == EF.Functions.JsonExtract<string>(e.CustomerElement, "$.Name"));
-
-            Assert.Equal(1, count);
-            AssertSql(
-                $@"SELECT COUNT(*)
-FROM `JsonEntities` AS `j`
-WHERE 'Joe' = JSON_EXTRACT(`j`.`CustomerElement`, '$.Name')");
-        }
-
-        [Fact]
-        public void JsonExtract_JsonUnquote()
-        {
-            using var ctx = CreateContext();
-
-            var name = @"Joe";
-            var count = ctx.JsonEntities.Count(e =>
-                EF.Functions.JsonUnquote(EF.Functions.JsonExtract<string>(e.CustomerElement, "$.Name")) == name);
-
-            Assert.Equal(1, count);
-            AssertSql(
-                $@"@__name_1='Joe' (Size = 4000)
-
-SELECT COUNT(*)
-FROM `JsonEntities` AS `j`
-WHERE JSON_UNQUOTE(JSON_EXTRACT(`j`.`CustomerElement`, '$.Name')) = @__name_1");
-        }
-
-        [Fact]
         public void JsonContains_with_json_element()
         {
             using var ctx = CreateContext();
@@ -389,7 +325,7 @@
 
             Assert.Equal(1, count);
             AssertSql(
-                $@"@__element_1='{{""Name"":""Joe"",""Age"":25}}' (Nullable = false) (Size = 4000)
+                $@"@__element_1='{{""Name"":""Joe"",""Age"":25}}' (Nullable = false)
 
 SELECT COUNT(*)
 FROM `JsonEntities` AS `j`
@@ -480,37 +416,6 @@
 LIMIT 2");
         }
 
-<<<<<<< HEAD
-        [Fact]
-        public void JsonSearchAll()
-        {
-            using var ctx = CreateContext();
-#pragma warning disable 618
-            var count = ctx.JsonEntities.Count(e => EF.Functions.JsonSearchAll(e.CustomerElement, "%o%"));
-#pragma warning restore 618
-
-            Assert.Equal(3, count);
-            AssertSql(
-                $@"SELECT COUNT(*)
-FROM `JsonEntities` AS `j`
-WHERE JSON_SEARCH(`j`.`CustomerElement`, 'all', '%o%') IS NOT NULL");
-        }
-
-        [Fact]
-        public void JsonSearchAll_with_path()
-        {
-            using var ctx = CreateContext();
-#pragma warning disable 618
-            var count = ctx.JsonEntities.Count(e => EF.Functions.JsonSearchAll(e.CustomerElement, "%o%", "$.Name"));
-#pragma warning restore 618
-
-            Assert.Equal(2, count);
-            AssertSql(
-                @"SELECT COUNT(*)
-FROM `JsonEntities` AS `j`
-WHERE JSON_SEARCH(`j`.`CustomerElement`, 'all', '%o%', NULL, '$.Name') IS NOT NULL");
-        }
-=======
 //         [Fact]
 //         public void JsonSearchAll()
 //         {
@@ -536,7 +441,6 @@
 // FROM `JsonEntities` AS `j`
 // WHERE JSON_SEARCH(`j`.`CustomerElement`, 'all', '%o%', NULL, '$.Name') IS NOT NULL");
 //         }
->>>>>>> 337a04ab
 
         #endregion Functions
 
