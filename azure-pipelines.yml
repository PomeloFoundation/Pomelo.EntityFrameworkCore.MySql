--- conflicted
+++ resolved
@@ -14,134 +14,6 @@
 
 jobs:
 
-<<<<<<< HEAD
-#- job: Linux
-#  strategy:
-#    matrix:
-#      MySQL 8.0.17:
-#        DOCKER_IMAGE: mysql:8.0.17
-#        SERVER_VERSION: 8.0.17-mysql
-#        SQL_MODE: $(current_mysql_mode)
-#        INTEGRATION_TESTS: "true"
-#      MySQL 5.7.27:
-#        DOCKER_IMAGE: mysql:5.7.27
-#        SERVER_VERSION: 5.7.27-mysql
-#        SQL_MODE: $(legacy_mysql_mode)
-#        INTEGRATION_TESTS: "true"
-#      MariaDB 10.4.8:
-#        DOCKER_IMAGE: mariadb:10.4.8
-#        SERVER_VERSION: 10.4.8-mariadb
-#        SQL_MODE: $(legacy_mysql_mode)
-#        INTEGRATION_TESTS: "false"
-#      MariaDB 10.3.18:
-#        DOCKER_IMAGE: mariadb:10.3.18
-#        SERVER_VERSION: 10.3.18-mariadb
-#        SQL_MODE: $(legacy_mysql_mode)
-#        INTEGRATION_TESTS: "false"
-#  pool:
-#    vmImage: 'ubuntu-16.04'
-#  steps:
-#  - bash: |
-#      set -e
-#      sudo systemctl stop mysql
-#      docker run --name mysql -e MYSQL_ROOT_PASSWORD=Password12! -p 3306:3306 -d $DOCKER_IMAGE
-#    displayName: Install Database Server
-#  - task: UseDotNet@2
-#    displayName: Use .NET Core SDK
-#    inputs:
-#      packageType: sdk
-#      version: 3.0.100
-#      installationPath: $(Agent.ToolsDirectory)/dotnet
-#  - bash: |
-#      dotnet --info
-#      set -e
-#      cp test/EFCore.MySql.FunctionalTests/config.json.example test/EFCore.MySql.FunctionalTests/config.json
-#      cp test/EFCore.MySql.IntegrationTests/appsettings.ci.json test/EFCore.MySql.IntegrationTests/appsettings.json
-#      cp test/EFCore.MySql.IntegrationTests/config.json.example test/EFCore.MySql.IntegrationTests/config.json
-#      ./build.sh
-#    displayName: Build Solution
-#  - bash: |
-#      ./dotnet-env.sh dotnet tool install --global dotnet-ef
-#      export PATH="$PATH:$HOME/.dotnet/tools"
-#
-#      started="false"
-#      for i in $(seq 0 180); do
-#        if docker exec mysql mysqladmin -h localhost -P 3306 -u root -pPassword12! status; then
-#          started="true"
-#          break
-#        fi
-#        sleep 1
-#      done
-#
-#      if [ "$started" = "false" ]; then
-#        echo "$DOCKER_IMAGE container failed to start in 180 seconds" >&2
-#      fi
-#
-#      docker exec mysql mysql -h localhost -P 3306 -u root -pPassword12! -e "SELECT @@version;"
-#      docker exec mysql mysql -h localhost -P 3306 -u root -pPassword12! -e "SET GLOBAL sql_mode = '$SQL_MODE';"
-#      docker exec mysql mysql -h localhost -P 3306 -u root -pPassword12! -e "SELECT @@sql_mode;"
-#      docker exec mysql mysql -h localhost -P 3306 -u root -pPassword12! -e "SELECT @@version;"
-#
-#      if [ "$(INTEGRATION_TESTS)" = "true" ]; then
-#        ./dotnet-env.sh ./test/EFCore.MySql.IntegrationTests/scripts/rebuild.sh
-#      fi
-#    displayName: Setup Database
-#  - bash: ./dotnet-env.sh dotnet test --logger trx test/EFCore.MySql.Tests
-#    displayName: Tests
-#    continueOnError: true
-#  - bash: ./dotnet-env.sh dotnet test test/EFCore.MySql.FunctionalTests -c Release --logger trx -v:d
-#    displayName: Functional Tests
-#    continueOnError: true
-#  - bash: ./dotnet-env.sh dotnet run --project test/EFCore.MySql.IntegrationTests -c Release testMigrate
-#    displayName: Integration Tests applying migrations
-#    continueOnError: true
-#    condition: eq(variables['INTEGRATION_TESTS'],'true')
-#  - bash: ./dotnet-env.sh ./test/EFCore.MySql.IntegrationTests/scripts/scaffold.sh
-#    displayName: Integration Tests scaffolding
-#    continueOnError: true
-#    condition: eq(variables['INTEGRATION_TESTS'],'true')
-#  - bash: rm -rf ./test/EFCore.MySql.IntegrationTests/Scaffold
-#    displayName: Remove scaffolding files
-#    continueOnError: true
-#    condition: eq(variables['INTEGRATION_TESTS'],'true')
-#  - bash: ./dotnet-env.sh dotnet test -c Release --logger trx test/EFCore.MySql.IntegrationTests
-#    displayName: Integration Tests with EF_BATCH_SIZE=1
-#    continueOnError: true
-#    condition: eq(variables['INTEGRATION_TESTS'],'true')
-#  - bash: export EF_BATCH_SIZE="10" && ./dotnet-env.sh dotnet test -c Release --logger trx test/EFCore.MySql.IntegrationTests
-#    displayName: Integration Tests with EF_BATCH_SIZE=10
-#    continueOnError: true
-#    condition: eq(variables['INTEGRATION_TESTS'],'true')
-#  - bash: export EF_RETRY_ON_FAILURE="3" && ./dotnet-env.sh dotnet test -c Release --logger trx test/EFCore.MySql.IntegrationTests
-#    displayName: Integration Tests with EF_RETRY_ON_FAILURE=3
-#    continueOnError: true
-#    condition: eq(variables['INTEGRATION_TESTS'],'true')
-#  - bash: ./dotnet-env.sh ./test/EFCore.MySql.IntegrationTests/scripts/legacy.sh
-#    displayName: Integration Tests legacy migrations
-#    continueOnError: true
-#    condition: eq(variables['INTEGRATION_TESTS'],'true')
-#  - bash: export EF_SCHEMA="pomelo_test2" && ./dotnet-env.sh dotnet build ./test/EFCore.MySql.IntegrationTests -c Release
-#    displayName: Integration Tests Building migrations with EF_DATABASE=pomelo_test2
-#    continueOnError: true
-#    condition: eq(variables['INTEGRATION_TESTS'],'true')
-#  - bash: export EF_SCHEMA="pomelo_test2" && ./dotnet-env.sh ./test/EFCore.MySql.IntegrationTests/scripts/rebuild.sh
-#    displayName: Integration Tests Setup migrations with EF_DATABASE=pomelo_test2
-#    continueOnError: true
-#    condition: eq(variables['INTEGRATION_TESTS'],'true')
-#  - bash: export EF_SCHEMA="pomelo_test2" && ./dotnet-env.sh dotnet test -c Release --logger trx test/EFCore.MySql.IntegrationTests
-#    displayName: Integration Tests with EF_SCHEMA=pomelo_test2
-#    continueOnError: true
-#    condition: eq(variables['INTEGRATION_TESTS'],'true')
-#  - task: PublishTestResults@2
-#    displayName: Publish Test Results
-#    condition: succeededOrFailed()
-#    inputs:
-#      testResultsFormat: VSTest
-#      testResultsFiles: test/**/*.trx
-#      testRunTitle: Linux $(DOCKER_IMAGE)
-#      mergeTestResults: true
-#      failTaskOnFailedTests: true
-=======
 - job: Linux
   strategy:
     matrix:
@@ -258,7 +130,6 @@
       testRunTitle: Linux $(DOCKER_IMAGE)
       mergeTestResults: true
       failTaskOnFailedTests: true
->>>>>>> a64f7fb7
 
 - job: Windows
   pool:
@@ -266,60 +137,60 @@
   variables:
     sql_mode: $(current_mysql_mode)
   steps:
-<<<<<<< HEAD
-=======
   - pwsh: choco install mysql
     displayName: Start Database
->>>>>>> a64f7fb7
   - pwsh: |
-      choco install mysql
+      dotnet --info
+      $ErrorActionPreference = "Stop"
+      cp test\EFCore.MySql.FunctionalTests\config.json.example test\EFCore.MySql.FunctionalTests\config.json
+      cp test\EFCore.MySql.IntegrationTests\appsettings.ci.json test\EFCore.MySql.IntegrationTests\appsettings.json
+      cp test\EFCore.MySql.IntegrationTests\config.json.example test\EFCore.MySql.IntegrationTests\config.json
+      .\build.cmd
+    displayName: Build
+  - pwsh: |
+      $ErrorActionPreference = "Stop"
       C:\tools\mysql\current\bin\mysql.exe -h localhost -u root -e "ALTER USER 'root'@'localhost' IDENTIFIED BY 'Password12!';"
-      Get-CimInstance -ClassName Win32_Service | ?{$_.Name -like '*MySQL*'} | select Name, DisplayName, State, PathName
-      Write-Host C:\tools\mysql\current\
-      dir C:\tools\mysql\current\
-      Write-Host C:\ProgramData\MySQL\data
-      dir C:\ProgramData\MySQL\data
-      cat C:\tools\mysql\current\my.ini
-      
-      Set-PSDebug -Trace 1
-      net stop MySQL
-      cp .\ci\mysql-8.0-my.ini C:\tools\mysql\current\my.ini -Force
-      cat C:\tools\mysql\current\my.ini
-      net start MySQL
-      Write-Host C:\ProgramData\MySQL\data
-      dir C:\ProgramData\MySQL\data\*.err
-      Get-Content -Path C:\ProgramData\MySQL\data\* -Filter *.err
-    displayName: Install Database Server
-    failOnStderr: false
-    ignoreLASTEXITCODE: true
-    errorActionPreference: continue
-#  - task: UseDotNet@2
-#    displayName: Use .NET Core SDK
-#    inputs:
-#      packageType: sdk
-#      version: 3.0.100
-#      installationPath: $(Agent.ToolsDirectory)/dotnet
-#  - pwsh: |
-#      dotnet --info
-#      $ErrorActionPreference = "Stop"
-#      cp test\EFCore.MySql.FunctionalTests\config.json.example test\EFCore.MySql.FunctionalTests\config.json
-#      cp test\EFCore.MySql.IntegrationTests\appsettings.ci.json test\EFCore.MySql.IntegrationTests\appsettings.json
-#      cp test\EFCore.MySql.IntegrationTests\config.json.example test\EFCore.MySql.IntegrationTests\config.json
-#      .\build.cmd
-#    displayName: Build
-  - pwsh: |
-      # $ErrorActionPreference = "Stop"
-      Set-PSDebug -Trace 1
-      
-      C:\tools\mysql\current\bin\mysql.exe -h localhost -u root -pPassword12! -e "quit"
-      C:\tools\mysql\current\bin\mysql.exe -h localhost -u root -pPassword12! -e "quit"
-      C:\tools\mysql\current\bin\mysql.exe -h localhost -u root -pPassword12! -e "quit;"
-
-<<<<<<< HEAD
-      C:\tools\mysql\current\bin\mysql.exe -h localhost -u root -pPassword12! -e "select 1;"
-      C:\tools\mysql\current\bin\mysql.exe -h localhost -u root -pPassword12! -e "select 1;"
-      C:\tools\mysql\current\bin\mysql.exe -h localhost -u root -pPassword12! -e "select 1;"
-=======
+      C:\tools\mysql\current\bin\mysql.exe -h localhost -u root -pPassword12! -e "SET GLOBAL sql_mode = '$(sql_mode)';"
+      .\dotnet-env.ps1 dotnet tool install --global dotnet-ef
+      .\dotnet-env.ps1 .\test\EFCore.MySql.IntegrationTests\scripts\rebuild.ps1
+    displayName: Setup Database
+  - pwsh: .\dotnet-env.ps1 dotnet test --logger trx test\EFCore.MySql.Tests
+    displayName: Tests
+    continueOnError: true
+  - pwsh: .\dotnet-env.ps1 dotnet test -c Release --logger trx test\EFCore.MySql.FunctionalTests
+    displayName: Functional Tests
+    continueOnError: true
+  - pwsh: .\dotnet-env.ps1 dotnet run --project test\EFCore.MySql.IntegrationTests -c Release testMigrate
+    displayName: Integration Tests applying migration
+    continueOnError: true
+  - pwsh: .\dotnet-env.ps1 dotnet test -c Release --logger trx test\EFCore.MySql.IntegrationTests
+    displayName: Integration Tests with EF_BATCH_SIZE=1
+    continueOnError: true
+  - pwsh: $env:EF_BATCH_SIZE="10"; .\dotnet-env.ps1 dotnet test -c Release --logger trx test\EFCore.MySql.IntegrationTests
+    displayName: Integration Tests with EF_BATCH_SIZE=10
+    continueOnError: true
+  - pwsh: $env:EF_RETRY_ON_FAILURE="3"; .\dotnet-env.ps1 dotnet test -c Release --logger trx test\EFCore.MySql.IntegrationTests
+    displayName: Integration Tests with EF_RETRY_ON_FAILURE=3
+    continueOnError: true
+  - pwsh: $env:EF_SCHEMA="pomelo_test2"; .\dotnet-env.ps1 dotnet build .\test\EFCore.MySql.IntegrationTests -c Release
+    displayName: Integration Tests Building migrations with EF_DATABASE=pomelo_test2
+    continueOnError: true
+  - pwsh: $env:EF_SCHEMA="pomelo_test2"; .\dotnet-env.ps1 .\test\EFCore.MySql.IntegrationTests\scripts\rebuild.ps1
+    displayName: Integration Tests Setup migrations with EF_DATABASE=pomelo_test2
+    continueOnError: true
+  - pwsh: $env:EF_SCHEMA="pomelo_test2"; .\dotnet-env.ps1 dotnet test -c Release --logger trx test\EFCore.MySql.IntegrationTests
+    displayName: Integration Tests with EF_SCHEMA=pomelo_test2
+    continueOnError: true
+  - task: PublishTestResults@2
+    displayName: Publish Test Results
+    condition: succeededOrFailed()
+    inputs:
+      testResultsFormat: VSTest
+      testResultsFiles: test/**/*.trx
+      testRunTitle: Windows
+      mergeTestResults: true
+      failTaskOnFailedTests: true
+
 - job: Nuget
   dependsOn:
     - Linux
@@ -332,159 +203,51 @@
   steps:
   - bash: |
       set -e
->>>>>>> a64f7fb7
-
-      C:\tools\mysql\current\bin\mysql.exe -h localhost -u root -pPassword12! -e "SELECT @@version;"
-      C:\tools\mysql\current\bin\mysql.exe -h localhost -u root -pPassword12! -e "SELECT @@version;"
-      C:\tools\mysql\current\bin\mysql.exe -h localhost -u root -pPassword12! -e "SELECT @@version;"
-
-      C:\tools\mysql\current\bin\mysql.exe -h localhost -u root -pPassword12! -e "SELECT @@sql_mode;"
-      C:\tools\mysql\current\bin\mysql.exe -h localhost -u root -pPassword12! -e "SELECT @@sql_mode;"
-      C:\tools\mysql\current\bin\mysql.exe -h localhost -u root -pPassword12! -e "SELECT @@sql_mode;"
-
-      C:\tools\mysql\current\bin\mysql.exe -h localhost -u root -pPassword12! -e "SET GLOBAL sql_mode = '$(sql_mode)';"
-      C:\tools\mysql\current\bin\mysql.exe -h localhost -u root -pPassword12! -e "SET GLOBAL sql_mode = '$(sql_mode)';"
-      C:\tools\mysql\current\bin\mysql.exe -h localhost -u root -pPassword12! -e "SET GLOBAL sql_mode = '$(sql_mode)';"
-
-      C:\tools\mysql\current\bin\mysql.exe -h localhost -u root -pPassword12! -e "SELECT @@sql_mode;"
-      C:\tools\mysql\current\bin\mysql.exe -h localhost -u root -pPassword12! -e "SELECT @@sql_mode;"
-      C:\tools\mysql\current\bin\mysql.exe -h localhost -u root -pPassword12! -e "SELECT @@sql_mode;"
-
-      C:\tools\mysql\current\bin\mysql.exe -h localhost -u root -pPassword12! -e "SELECT @@version;"
-      C:\tools\mysql\current\bin\mysql.exe -h localhost -u root -pPassword12! -e "SELECT @@version;"
-      C:\tools\mysql\current\bin\mysql.exe -h localhost -u root -pPassword12! -e "SELECT @@version;"
-
-      .\dotnet-env.ps1 dotnet tool install --global dotnet-ef
-      .\dotnet-env.ps1 .\test\EFCore.MySql.IntegrationTests\scripts\rebuild.ps1
-#    failOnStderr: false
-#    ignoreLASTEXITCODE: true
-#    errorActionPreference: continue
-    displayName: Setup Database
-#  - pwsh: .\dotnet-env.ps1 dotnet test --logger trx test\EFCore.MySql.Tests
-#    displayName: Tests
-#    continueOnError: true
-#  - pwsh: .\dotnet-env.ps1 dotnet test test\EFCore.MySql.FunctionalTests -c Release --logger trx -v:d
-#    displayName: Functional Tests
-#    continueOnError: true
-#  - pwsh: .\dotnet-env.ps1 dotnet run --project test\EFCore.MySql.IntegrationTests -c Release testMigrate
-#    displayName: Integration Tests applying migration
-#    continueOnError: true
-#  - pwsh: .\dotnet-env.ps1 dotnet test -c Release --logger trx test\EFCore.MySql.IntegrationTests
-#    displayName: Integration Tests with EF_BATCH_SIZE=1
-#    continueOnError: true
-#  - pwsh: $env:EF_BATCH_SIZE="10"; .\dotnet-env.ps1 dotnet test -c Release --logger trx test\EFCore.MySql.IntegrationTests
-#    displayName: Integration Tests with EF_BATCH_SIZE=10
-#    continueOnError: true
-#  - pwsh: $env:EF_RETRY_ON_FAILURE="3"; .\dotnet-env.ps1 dotnet test -c Release --logger trx test\EFCore.MySql.IntegrationTests
-#    displayName: Integration Tests with EF_RETRY_ON_FAILURE=3
-#    continueOnError: true
-#  - pwsh: $env:EF_SCHEMA="pomelo_test2"; .\dotnet-env.ps1 dotnet build .\test\EFCore.MySql.IntegrationTests -c Release
-#    displayName: Integration Tests Building migrations with EF_DATABASE=pomelo_test2
-#    continueOnError: true
-#  - pwsh: $env:EF_SCHEMA="pomelo_test2"; .\dotnet-env.ps1 .\test\EFCore.MySql.IntegrationTests\scripts\rebuild.ps1
-#    displayName: Integration Tests Setup migrations with EF_DATABASE=pomelo_test2
-#    continueOnError: true
-#  - pwsh: $env:EF_SCHEMA="pomelo_test2"; .\dotnet-env.ps1 dotnet test -c Release --logger trx test\EFCore.MySql.IntegrationTests
-#    displayName: Integration Tests with EF_SCHEMA=pomelo_test2
-#    continueOnError: true
-#  - task: PublishTestResults@2
-#    displayName: Publish Test Results
-#    condition: succeededOrFailed()
-#    inputs:
-#      testResultsFormat: VSTest
-#      testResultsFiles: test/**/*.trx
-#      testRunTitle: Windows
-#      mergeTestResults: true
-#      failTaskOnFailedTests: true
-
-<<<<<<< HEAD
-#- job: Nuget
-#  dependsOn:
-#    - Linux
-#    - Windows
-#  condition: and( succeededOrFailed(), ne(variables['Build.Reason'], 'PullRequest') )
-#  variables:
-#    BuildSucceeded: $[ and( in(dependencies.Linux.result, 'Succeeded', 'SucceededWithIssues'), in(dependencies.Windows.result, 'Succeeded', 'SucceededWithIssues')) ]
-#  pool:
-#    vmImage: 'ubuntu-16.04'
-#  steps:
-#  - task: UseDotNet@2
-#    displayName: Use .NET Core SDK
-#    inputs:
-#      packageType: sdk
-#      version: 3.0.100
-#      installationPath: $(Agent.ToolsDirectory)/dotnet
-#  - bash: |
-#      set -e
-#
-#      pack="false"
-#      pack_nuget_org="false"
-#      pack_wip="false"
-#
-#      final_version_kind=""
-#      if echo "$(Build.SourceBranch)" | grep -qE '^refs/tags/'; then
-#        pack="true"
-#        if echo "$(Build.SourceBranchName)" | grep -qE '^[0-9]+\.[0-9]+\.[0-9]+$'; then
-#          final_version_kind="release"
-#        else
-#          final_version_kind="prerelease"
-#        fi
-#      elif echo "$(Build.SourceBranch)" | grep -qE '^refs/heads/'; then
-#        if [ "$(Build.SourceBranchName)" = "master" ]; then
-#          pack="true"
-#        elif echo "$(Build.SourceBranchName)" | grep -qE '\-wip$'; then
-#          pack="true"
-#          pack_wip="true"
-#        fi
-#      fi
-#
-#      echo "OfficialBuildId=$(Build.BuildNumber)"
-#      echo "DotNetFinalVersionKind=$final_version_kind"
-#
-#      if [ "$pack" = "true" ]; then
-#        ./dotnet-env.sh dotnet pack \
-#          -c Release \
-#          "/p:OfficialBuildId=$(Build.BuildNumber)" \
-#          "/p:DotNetFinalVersionKind=$final_version_kind" \
-#          "/p:ContinuousIntegrationBuild=true" \
-#          src/EFCore.MySql/
-#      fi
-#
-#      if [ "$final_version_kind" != "" ]; then
-#        IFS=$'\n'
-#        for i in $(find artifacts -name "*.nupkg"); do
-#          filename=$(basename $i)
-#          if [ "$filename" = "Pomelo.EntityFrameworkCore.MySql.$(Build.SourceBranchName).nupkg" ]; then
-#            pack_nuget_org="true"
-#          fi
-#        done
-#        unset IFS
-#      fi
-#
-#      echo "Pack.Pack=$pack"
-#      echo "Pack.Wip=$pack_wip"
-#      echo "Pack.NugetOrg=$pack_nuget_org"
-#      echo "##vso[task.setvariable variable=Pack.Pack]$pack"
-#      echo "##vso[task.setvariable variable=Pack.Wip]$pack_wip"
-#      echo "##vso[task.setvariable variable=Pack.NugetOrg]$pack_nuget_org"
-#    displayName: "Nuget Pack"
-#  - task: NuGetCommand@2
-#    displayName: "Nuget Push AZDO Feed"
-#    inputs:
-#      command: push
-#      nuGetFeedType: external
-#      publishFeedCredentials: PomeloEFCoreNuget
-#      packagesToPush: artifacts/**/*.nupkg
-#    condition: and( succeededOrFailed(), eq(variables['Pack.Pack'],'true'), or( eq(variables['Pack.Wip'],'true'), variables['BuildSucceeded'] ) )
-#  - task: NuGetCommand@2
-#    displayName: "Nuget Push nuget.org"
-#    inputs:
-#      command: push
-#      nuGetFeedType: external
-#      publishFeedCredentials: NugetOrg
-#      packagesToPush: artifacts/**/*.nupkg
-#    condition: and( succeededOrFailed(), eq(variables['Pack.NugetOrg'],'true'), variables['BuildSucceeded'] )
-=======
+
+      pack="false"
+      pack_nuget_org="false"
+      pack_wip="false"
+
+      final_version_kind=""
+      if echo "$(Build.SourceBranch)" | grep -qE '^refs/tags/'; then
+        pack="true"
+        if echo "$(Build.SourceBranchName)" | grep -qE '^[0-9]+\.[0-9]+\.[0-9]+$'; then
+          final_version_kind="release"
+        else
+          final_version_kind="prerelease"
+        fi
+      elif echo "$(Build.SourceBranch)" | grep -qE '^refs/heads/'; then
+        if [ "$(Build.SourceBranchName)" = "master" ]; then
+          pack="true"
+        elif echo "$(Build.SourceBranchName)" | grep -qE '\-wip$'; then
+          pack="true"
+          pack_wip="true"
+        fi
+      fi
+
+      echo "OfficialBuildId=$(Build.BuildNumber)"
+      echo "DotNetFinalVersionKind=$final_version_kind"
+
+      if [ "$pack" = "true" ]; then
+        ./dotnet-env.sh dotnet pack \
+          -c Release \
+          "/p:OfficialBuildId=$(Build.BuildNumber)" \
+          "/p:DotNetFinalVersionKind=$final_version_kind" \
+          "/p:ContinuousIntegrationBuild=true" \
+          src/EFCore.MySql/
+      fi
+
+      if [ "$final_version_kind" != "" ]; then
+        IFS=$'\n'
+        for i in $(find artifacts -name "*.nupkg"); do
+          filename=$(basename $i)
+          if [ "$filename" = "Pomelo.EntityFrameworkCore.MySql.$(Build.SourceBranchName).nupkg" ]; then
+            pack_nuget_org="true"
+          fi
+        done
+        unset IFS
+      fi
+
       echo "Pack.Pack=$pack"
       echo "Pack.Wip=$pack_wip"
       echo "Pack.NugetOrg=$pack_nuget_org"
@@ -507,5 +270,4 @@
       nuGetFeedType: external
       publishFeedCredentials: NugetOrg
       packagesToPush: artifacts/**/*.nupkg
-    condition: and( succeededOrFailed(), eq(variables['Pack.NugetOrg'],'true'), or ( variables['BuildSucceeded'], eq(variables['Pack.BuildFailedOverride'],'true') ) )
->>>>>>> a64f7fb7
+    condition: and( succeededOrFailed(), eq(variables['Pack.NugetOrg'],'true'), or ( variables['BuildSucceeded'], eq(variables['Pack.BuildFailedOverride'],'true') ) )