trigger:
  branches:
    include:
    - '*'
  tags:
    include:
    - '*'

variables:
  mysql_current_sql_mode: ONLY_FULL_GROUP_BY,STRICT_TRANS_TABLES,NO_ZERO_IN_DATE,NO_ZERO_DATE,ERROR_FOR_DIVISION_BY_ZERO,NO_ENGINE_SUBSTITUTION
  mysql_legacy_sql_mode: ONLY_FULL_GROUP_BY,STRICT_TRANS_TABLES,NO_ZERO_IN_DATE,NO_ZERO_DATE,ERROR_FOR_DIVISION_BY_ZERO,NO_AUTO_CREATE_USER,NO_ENGINE_SUBSTITUTION
  # Currently no ONLY_FULL_GROUP_BY, see #1167:
  mariadb_sql_mode: STRICT_TRANS_TABLES,NO_ZERO_IN_DATE,NO_ZERO_DATE,ERROR_FOR_DIVISION_BY_ZERO,NO_ENGINE_SUBSTITUTION
  DOTNET_SKIP_FIRST_TIME_EXPERIENCE: true
  DOTNET_CLI_TELEMETRY_OPTOUT: 1
  dotnet_version: 5.0.100-preview.8.20417.9
  dotnet_ef_tools_version: 5.0.0-rc.1.20451.13
  allowPreviewVersions: true

# TODO: Simplify (PWSH for most cases etc.)
jobs:

- job: Linux
  strategy:
    matrix:
      MySQL 8.0.21:
        DOCKER_IMAGE: mysql:8.0.21 # MySQL 8.0.22 is broken, so we explicitly use the latest working one here
<<<<<<< HEAD
=======
        SERVER_VERSION: 8.0.21-mysql
>>>>>>> 337a04ab
        SQL_MODE: $(mysql_current_sql_mode)
        INTEGRATION_TESTS: "true"
      MySQL 5.7.32:
        DOCKER_IMAGE: mysql:5.7.32
<<<<<<< HEAD
=======
        SERVER_VERSION: 5.7.32-mysql
>>>>>>> 337a04ab
        SQL_MODE: $(mysql_legacy_sql_mode)
        INTEGRATION_TESTS: "true"
      MariaDB 10.5.5:
        DOCKER_IMAGE: mariadb:10.5.5
        SQL_MODE: $(mariadb_sql_mode)
        INTEGRATION_TESTS: "false"
      MariaDB 10.4.14:
        DOCKER_IMAGE: mariadb:10.4.14
<<<<<<< HEAD
=======
        SERVER_VERSION: 10.4.14-mariadb
>>>>>>> 337a04ab
        SQL_MODE: $(mariadb_sql_mode)
        INTEGRATION_TESTS: "false"
      MariaDB 10.3.24:
        DOCKER_IMAGE: mariadb:10.3.24
<<<<<<< HEAD
=======
        SERVER_VERSION: 10.3.24-mariadb
>>>>>>> 337a04ab
        SQL_MODE: $(mariadb_sql_mode)
        INTEGRATION_TESTS: "false"
  pool:
    vmImage: 'ubuntu-16.04'
  steps:
  - task: UseDotNet@2
    displayName: 'Use .NET Core SDK'
    inputs:
      version: $(dotnet_version)
      includePreviewVersions: $(allowPreviewVersions)
  - bash: |
      set -e
      sudo systemctl stop mysql
      docker run --name mysql -e MYSQL_ROOT_PASSWORD=Password12! -p 3306:3306 -d $DOCKER_IMAGE
    displayName: Install Database Server
  - bash: ./dotnet-env.sh dotnet --info
    displayName: .NET Information
  - bash: |
      set -e
      cp test/EFCore.MySql.FunctionalTests/config.json.example test/EFCore.MySql.FunctionalTests/config.json
      cp test/EFCore.MySql.IntegrationTests/appsettings.ci.json test/EFCore.MySql.IntegrationTests/appsettings.json
      cp test/EFCore.MySql.IntegrationTests/config.json.example test/EFCore.MySql.IntegrationTests/config.json
      ./build.sh
    displayName: Setup and Build Solution
  - bash: |
      startTime=$SECONDS
      started="false"

      while true; do
        if docker exec mysql mysqladmin -h localhost -P 3306 -u root -pPassword12! status; then
          started="true"
          break
        fi

        duration=$(($SECONDS - $startTime))
        echo "duration=$duration"
        if (( $duration > 300 )); then
          break
        else
          sleep 3
        fi
      done

      if [ "$started" = "false" ]; then
        echo "$DOCKER_IMAGE container failed to start in 5 minutes" >&2
        exit 1
      fi

      docker exec mysql mysql -h localhost -P 3306 -u root -pPassword12! -e "SET GLOBAL sql_mode = '$SQL_MODE';"
    displayName: Setup Database
  - bash: |
      docker exec mysql mysql -h localhost -P 3306 -u root -pPassword12! -e "SHOW VARIABLES;';"
      echo "Exit code: $?"
    displayName: Database Information
    continueOnError: true
    failOnStderr: false
  - bash: |
      ./dotnet-env.sh dotnet tool install --global dotnet-ef --version $(dotnet_ef_tools_version)
      ./dotnet-env.sh dotnet ef --version
    displayName: Install EF Core Tools
  - bash: |
      if [ "$(INTEGRATION_TESTS)" = "true" ]; then
        ./dotnet-env.sh ./test/EFCore.MySql.IntegrationTests/scripts/rebuild.sh
      fi
    displayName: Build Integration Tests
  - bash: ./dotnet-env.sh dotnet test --logger trx test/EFCore.MySql.Tests
    displayName: Tests
    continueOnError: true
  - bash: ./dotnet-env.sh dotnet test test/EFCore.MySql.FunctionalTests -c Release --logger trx --verbosity detailed
    displayName: Functional Tests
    continueOnError: true
  - pwsh: |
      Get-ChildItem QueryBaseline.txt -Recurse | % { $_.FullName }
      Get-Content QueryBaseline.txt -ErrorAction Ignore
    displayName: Show Query Baseline
    continueOnError: true
  - bash: ./dotnet-env.sh dotnet run --project test/EFCore.MySql.IntegrationTests -c Release testMigrate
    displayName: Integration Tests applying migrations
    continueOnError: true
    condition: eq(variables['INTEGRATION_TESTS'],'true')
  - bash: ./dotnet-env.sh ./test/EFCore.MySql.IntegrationTests/scripts/scaffold.sh
    displayName: Integration Tests scaffolding
    continueOnError: true
    condition: eq(variables['INTEGRATION_TESTS'],'true')
  - bash: rm -rf ./test/EFCore.MySql.IntegrationTests/Scaffold
    displayName: Remove scaffolding files
    continueOnError: true
    condition: eq(variables['INTEGRATION_TESTS'],'true')
  - bash: ./dotnet-env.sh dotnet test -c Release --logger trx test/EFCore.MySql.IntegrationTests
    displayName: Integration Tests with EF_BATCH_SIZE=1
    continueOnError: true
    condition: eq(variables['INTEGRATION_TESTS'],'true')
  - bash: export EF_BATCH_SIZE="10" && ./dotnet-env.sh dotnet test -c Release --logger trx test/EFCore.MySql.IntegrationTests
    displayName: Integration Tests with EF_BATCH_SIZE=10
    continueOnError: true
    condition: eq(variables['INTEGRATION_TESTS'],'true')
  - bash: export EF_RETRY_ON_FAILURE="3" && ./dotnet-env.sh dotnet test -c Release --logger trx test/EFCore.MySql.IntegrationTests
    displayName: Integration Tests with EF_RETRY_ON_FAILURE=3
    continueOnError: true
    condition: eq(variables['INTEGRATION_TESTS'],'true')
  - bash: ./dotnet-env.sh ./test/EFCore.MySql.IntegrationTests/scripts/legacy.sh
    displayName: Integration Tests legacy migrations
    continueOnError: true
    condition: eq(variables['INTEGRATION_TESTS'],'true')
  - bash: export EF_DATABASE="pomelo_test2" && ./dotnet-env.sh dotnet build ./test/EFCore.MySql.IntegrationTests -c Release
    displayName: Integration Tests Building migrations with EF_DATABASE=pomelo_test2
    continueOnError: true
    condition: eq(variables['INTEGRATION_TESTS'],'true')
  - bash: export EF_DATABASE="pomelo_test2" && ./dotnet-env.sh ./test/EFCore.MySql.IntegrationTests/scripts/rebuild.sh
    displayName: Integration Tests Setup migrations with EF_DATABASE=pomelo_test2
    continueOnError: true
    condition: eq(variables['INTEGRATION_TESTS'],'true')
  - bash: export EF_DATABASE="pomelo_test2" && ./dotnet-env.sh dotnet test -c Release --logger trx test/EFCore.MySql.IntegrationTests
    displayName: Integration Tests with EF_DATABASE=pomelo_test2
    continueOnError: true
    condition: eq(variables['INTEGRATION_TESTS'],'true')
  - task: PublishTestResults@2
    displayName: Publish Test Results
    condition: succeededOrFailed()
    inputs:
      testResultsFormat: VSTest
      testResultsFiles: test/**/*.trx
      testRunTitle: Linux $(DOCKER_IMAGE)
      mergeTestResults: true
      failTaskOnFailedTests: true

- job: Windows
  pool:
    vmImage: 'windows-2019'
  variables:
    sql_mode: $(mysql_current_sql_mode)
    lower_case_table_names: 2
    mysql_ini_path: C:\tools\mysql\current\my.ini
    mysql_data_path: C:\ProgramData\MySQL\data
    mysql_service_name: MySQL
    mysql_server_version: 8.0.21 # MySQL 8.0.22 is broken, so we explicitly use the latest working one here
<<<<<<< HEAD
=======
    SERVER_VERSION: $(mysql_server_version)-mysql
>>>>>>> 337a04ab
  steps:
  - task: UseDotNet@2
    displayName: 'Use .NET Core SDK'
    inputs:
      version: $(dotnet_version)
      includePreviewVersions: $(allowPreviewVersions)
  - pwsh: |
      if ("$(mysql_server_version)" -eq "")
      {
        echo "Chocolatey command: choco install mysql"
        choco install mysql
      }
      else
      {
        echo "Chocolatey command: choco install mysql --version=$(mysql_server_version)"
        choco install mysql --version=$(mysql_server_version)
      }

      Stop-Service $(mysql_service_name)
      "lower_case_table_names=$(lower_case_table_names)" >> $(mysql_ini_path)
      Remove-Item $(mysql_data_path)\* -Recurse -Force
      mysqld --defaults-file="$(mysql_ini_path)" --initialize-insecure
      Start-Service $(mysql_service_name)

      mysql -h localhost -u root -e "ALTER USER 'root'@'localhost' IDENTIFIED BY 'Password12!';"
      mysql -h localhost -u root -pPassword12! -e "SELECT @@version;"
    displayName: Install Database Server
  - pwsh: .\dotnet-env.ps1 dotnet --info
    displayName: .NET Core Information
  - pwsh: |
      cp test\EFCore.MySql.FunctionalTests\config.json.example test\EFCore.MySql.FunctionalTests\config.json
      cp test\EFCore.MySql.IntegrationTests\appsettings.ci.json test\EFCore.MySql.IntegrationTests\appsettings.json
      cp test\EFCore.MySql.IntegrationTests\config.json.example test\EFCore.MySql.IntegrationTests\config.json
      .\build.cmd
    displayName: Setup and Build Solution
  - pwsh: |
      mysql -h localhost -u root -pPassword12! -e "SET GLOBAL sql_mode = '$(sql_mode)';"
    displayName: Setup Database
    ignoreLASTEXITCODE: true
  - pwsh: |
      echo "$(mysql_ini_path) file:"
      cat $(mysql_ini_path)
      echo ""
      echo "MySQL variables:"
      mysql -h localhost -u root -pPassword12! -e "SHOW VARIABLES;';"
      echo ""
      echo "Exit code: $LastExitCode"
    displayName: Database Information
    continueOnError: true
    ignoreLASTEXITCODE: true
  - pwsh: |
      .\dotnet-env.ps1 dotnet tool install --global dotnet-ef --version $(dotnet_ef_tools_version)
      .\dotnet-env.ps1 dotnet ef --version
    displayName: Install EF Core Tools
  - pwsh: |
      .\dotnet-env.ps1 .\test\EFCore.MySql.IntegrationTests\scripts\rebuild.ps1
    displayName: Build Integration Tests
  - pwsh: .\dotnet-env.ps1 dotnet test --logger trx test\EFCore.MySql.Tests
    displayName: Tests
    continueOnError: true
  - pwsh: .\dotnet-env.ps1 dotnet test test\EFCore.MySql.FunctionalTests -c Release --logger trx --verbosity detailed
    displayName: Functional Tests
    continueOnError: true
  - pwsh: |
      Get-ChildItem QueryBaseline.txt -Recurse | % { $_.FullName }
      Get-Content QueryBaseline.txt -ErrorAction Ignore
    displayName: Show Query Baseline
    continueOnError: true
  - pwsh: .\dotnet-env.ps1 dotnet run --project test\EFCore.MySql.IntegrationTests -c Release testMigrate
    displayName: Integration Tests applying migration
    continueOnError: true
  - pwsh: .\dotnet-env.ps1 dotnet test -c Release --logger trx test\EFCore.MySql.IntegrationTests
    displayName: Integration Tests with EF_BATCH_SIZE=1
    continueOnError: true
  - pwsh: $env:EF_BATCH_SIZE="10"; .\dotnet-env.ps1 dotnet test -c Release --logger trx test\EFCore.MySql.IntegrationTests
    displayName: Integration Tests with EF_BATCH_SIZE=10
    continueOnError: true
  - pwsh: $env:EF_RETRY_ON_FAILURE="3"; .\dotnet-env.ps1 dotnet test -c Release --logger trx test\EFCore.MySql.IntegrationTests
    displayName: Integration Tests with EF_RETRY_ON_FAILURE=3
    continueOnError: true
  - pwsh: $env:EF_DATABASE="pomelo_test2"; .\dotnet-env.ps1 dotnet build .\test\EFCore.MySql.IntegrationTests -c Release
    displayName: Integration Tests Building migrations with EF_DATABASE=pomelo_test2
    continueOnError: true
  - pwsh: $env:EF_DATABASE="pomelo_test2"; .\dotnet-env.ps1 .\test\EFCore.MySql.IntegrationTests\scripts\rebuild.ps1
    displayName: Integration Tests Setup migrations with EF_DATABASE=pomelo_test2
    continueOnError: true
  - pwsh: $env:EF_DATABASE="pomelo_test2"; .\dotnet-env.ps1 dotnet test -c Release --logger trx test\EFCore.MySql.IntegrationTests
    displayName: Integration Tests with EF_DATABASE=pomelo_test2
    continueOnError: true
  - task: PublishTestResults@2
    displayName: Publish Test Results
    condition: succeededOrFailed()
    inputs:
      testResultsFormat: VSTest
      testResultsFiles: test/**/*.trx
      testRunTitle: Windows
      mergeTestResults: true
      failTaskOnFailedTests: true

- job: Nuget
  dependsOn:
    - Linux
    - Windows
  condition: and( succeededOrFailed(), ne(variables['Build.Reason'], 'PullRequest') )
  variables:
    BuildSucceeded: $[ and( in(dependencies.Linux.result, 'Succeeded', 'SucceededWithIssues'), in(dependencies.Windows.result, 'Succeeded', 'SucceededWithIssues')) ]
  pool:
    vmImage: 'ubuntu-16.04'
  steps:
  - bash: |
      set -e

      pack="false"
      pack_nuget_org=""
      pack_wip="false"

      echo "Build.SourceBranch=$(Build.SourceBranch)"
      echo "Build.SourceBranchName=$(Build.SourceBranchName)"

      final_version_kind=""
      if echo "$(Build.SourceBranch)" | grep -qE '^refs/tags/'; then
        pack="true"
        if echo "$(Build.SourceBranchName)" | grep -qE '^[0-9]+\.[0-9]+\.[0-9]+$'; then
          final_version_kind="release"
        else
          final_version_kind="prerelease"
        fi
      elif echo "$(Build.SourceBranch)" | grep -qE '^refs/heads/'; then
        if [ "$(Build.SourceBranchName)" = "master" ]; then
          pack="true"
        elif echo "$(Build.SourceBranchName)" | grep -qE '\-maint$'; then
          pack="true"
        elif echo "$(Build.SourceBranchName)" | grep -qE '\-wip$'; then
          pack="true"
          pack_wip="true"
        fi
      fi

      echo "OfficialBuildId=$(Build.BuildNumber)"
      echo "DotNetFinalVersionKind=$final_version_kind"

      if [ "$pack" = "true" ]; then
        ./dotnet-env.sh dotnet pack \
          -c Release \
          -o "$(Build.ArtifactStagingDirectory)" \
          "/p:OfficialBuildId=$(Build.BuildNumber)" \
          "/p:DotNetFinalVersionKind=$final_version_kind" \
          "/p:ContinuousIntegrationBuild=true" \
          src/EFCore.MySql/
        ./dotnet-env.sh dotnet pack \
          -c Release \
          -o "$(Build.ArtifactStagingDirectory)" \
          "/p:OfficialBuildId=$(Build.BuildNumber)" \
          "/p:DotNetFinalVersionKind=$final_version_kind" \
          "/p:ContinuousIntegrationBuild=true" \
          src/EFCore.MySql.NTS/
        ./dotnet-env.sh dotnet pack \
          -c Release \
          -o "$(Build.ArtifactStagingDirectory)" \
          "/p:OfficialBuildId=$(Build.BuildNumber)" \
          "/p:DotNetFinalVersionKind=$final_version_kind" \
          "/p:ContinuousIntegrationBuild=true" \
          src/EFCore.MySql.Json.Microsoft/
        ./dotnet-env.sh dotnet pack \
          -c Release \
          -o "$(Build.ArtifactStagingDirectory)" \
          "/p:OfficialBuildId=$(Build.BuildNumber)" \
          "/p:DotNetFinalVersionKind=$final_version_kind" \
          "/p:ContinuousIntegrationBuild=true" \
          src/EFCore.MySql.Json.Newtonsoft/
      fi

      # If ALL nupkg files end in the branch name (no "preview-" etc.), we consider
      # this an official release and push this to nuget.org.
      # Otherwise, this release will be pushed exclusively to AZDO as a nightly build.
      if [ "$final_version_kind" != "" ]; then
        IFS=$'\n'
        for i in $(find artifacts -name "*.nupkg"); do
          filename=$(basename $i)
          if { [ "$pack_nuget_org" == "" ] || [ "$pack_nuget_org" == "true" ]; } && [[ $filename == *.$(Build.SourceBranchName).nupkg ]]; then
            pack_nuget_org="true"
          elif [ "$pack_nuget_org" == "true" ]; then
            pack_nuget_org="false"
            break
          fi
        done
        unset IFS
      fi

      if [ "$pack_nuget_org" == "" ]; then
        pack_nuget_org="false"
      fi

      echo "Pack.Pack=$pack"
      echo "Pack.Wip=$pack_wip"
      echo "Pack.NugetOrg=$pack_nuget_org"
      echo "##vso[task.setvariable variable=Pack.Pack]$pack"
      echo "##vso[task.setvariable variable=Pack.Wip]$pack_wip"
      echo "##vso[task.setvariable variable=Pack.NugetOrg]$pack_nuget_org"
    displayName: "Nuget Pack"
  - task: NuGetCommand@2
    displayName: "Nuget Push AZDO Feed"
    inputs:
      command: push
      nuGetFeedType: external
      publishFeedCredentials: PomeloEFCoreNuget
      packagesToPush: '$(Build.ArtifactStagingDirectory)/**/*.nupkg;!$(Build.ArtifactStagingDirectory)/**/*.symbols.nupkg'
    condition: and( succeededOrFailed(), eq(variables['Pack.Pack'],'true'), or( eq(variables['Pack.Wip'],'true'), variables['BuildSucceeded'], eq(variables['Pack.BuildFailedOverride'],'true') ) )
  - task: NuGetCommand@2
    displayName: "Nuget Push nuget.org"
    inputs:
      command: push
      nuGetFeedType: external
      publishFeedCredentials: NugetOrg-PomeloFoundation-AllPackages-PushNew
      packagesToPush: '$(Build.ArtifactStagingDirectory)/**/*.nupkg;!$(Build.ArtifactStagingDirectory)/**/*.symbols.nupkg'
    condition: and( succeededOrFailed(), eq(variables['Pack.NugetOrg'],'true'), or ( variables['BuildSucceeded'], eq(variables['Pack.BuildFailedOverride'],'true') ) )<|MERGE_RESOLUTION|>--- conflicted
+++ resolved
@@ -25,18 +25,10 @@
     matrix:
       MySQL 8.0.21:
         DOCKER_IMAGE: mysql:8.0.21 # MySQL 8.0.22 is broken, so we explicitly use the latest working one here
-<<<<<<< HEAD
-=======
-        SERVER_VERSION: 8.0.21-mysql
->>>>>>> 337a04ab
         SQL_MODE: $(mysql_current_sql_mode)
         INTEGRATION_TESTS: "true"
       MySQL 5.7.32:
         DOCKER_IMAGE: mysql:5.7.32
-<<<<<<< HEAD
-=======
-        SERVER_VERSION: 5.7.32-mysql
->>>>>>> 337a04ab
         SQL_MODE: $(mysql_legacy_sql_mode)
         INTEGRATION_TESTS: "true"
       MariaDB 10.5.5:
@@ -45,18 +37,10 @@
         INTEGRATION_TESTS: "false"
       MariaDB 10.4.14:
         DOCKER_IMAGE: mariadb:10.4.14
-<<<<<<< HEAD
-=======
-        SERVER_VERSION: 10.4.14-mariadb
->>>>>>> 337a04ab
         SQL_MODE: $(mariadb_sql_mode)
         INTEGRATION_TESTS: "false"
       MariaDB 10.3.24:
         DOCKER_IMAGE: mariadb:10.3.24
-<<<<<<< HEAD
-=======
-        SERVER_VERSION: 10.3.24-mariadb
->>>>>>> 337a04ab
         SQL_MODE: $(mariadb_sql_mode)
         INTEGRATION_TESTS: "false"
   pool:
@@ -193,10 +177,6 @@
     mysql_data_path: C:\ProgramData\MySQL\data
     mysql_service_name: MySQL
     mysql_server_version: 8.0.21 # MySQL 8.0.22 is broken, so we explicitly use the latest working one here
-<<<<<<< HEAD
-=======
-    SERVER_VERSION: $(mysql_server_version)-mysql
->>>>>>> 337a04ab
   steps:
   - task: UseDotNet@2
     displayName: 'Use .NET Core SDK'
@@ -225,7 +205,7 @@
       mysql -h localhost -u root -pPassword12! -e "SELECT @@version;"
     displayName: Install Database Server
   - pwsh: .\dotnet-env.ps1 dotnet --info
-    displayName: .NET Core Information
+    displayName: .NET Information
   - pwsh: |
       cp test\EFCore.MySql.FunctionalTests\config.json.example test\EFCore.MySql.FunctionalTests\config.json
       cp test\EFCore.MySql.IntegrationTests\appsettings.ci.json test\EFCore.MySql.IntegrationTests\appsettings.json
