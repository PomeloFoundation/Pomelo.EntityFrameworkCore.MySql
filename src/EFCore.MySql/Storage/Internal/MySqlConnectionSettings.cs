--- conflicted
+++ resolved
@@ -1,14 +1,8 @@
 // Copyright (c) Pomelo Foundation. All rights reserved.
 // Licensed under the MIT. See LICENSE in the project root for license information.
 
-using System;
 using System.Data.Common;
-<<<<<<< HEAD
-using System.Linq;
-using MySql.Data.MySqlClient;
-=======
 using MySqlConnector;
->>>>>>> 337a04ab
 
 namespace Pomelo.EntityFrameworkCore.MySql.Storage.Internal
 {
@@ -38,17 +32,11 @@
                 GuidFormat = csb.GuidFormat;
             }
 
-            // It would be nice to have access to a public and currently non-existing
-            // MySqlConnectionStringOption.TreatTinyAsBoolean.HasValue() method, so we can safely find out, whether
-            // TreatTinyAsBoolean has been explicitly set or not.
-            var treatTinyAsBooleanKeys = new[] {"Treat Tiny As Boolean", "TreatTinyAsBoolean"};
-            TreatTinyAsBoolean = treatTinyAsBooleanKeys.Any(k => csb.ContainsKey(k))
-                ? (bool?)csb.TreatTinyAsBoolean
-                : null;
+            TreatTinyAsBoolean = csb.TreatTinyAsBoolean;
         }
 
         public virtual MySqlGuidFormat GuidFormat { get; }
-        public virtual bool? TreatTinyAsBoolean { get; }
+        public virtual bool TreatTinyAsBoolean { get; }
 
         protected bool Equals(MySqlConnectionSettings other)
         {
@@ -77,8 +65,11 @@
         }
 
         public override int GetHashCode()
-            => HashCode.Combine(
-                GuidFormat,
-                TreatTinyAsBoolean);
+        {
+            unchecked
+            {
+                return ((int)GuidFormat * 397) ^ TreatTinyAsBoolean.GetHashCode();
+            }
+        }
     }
 }