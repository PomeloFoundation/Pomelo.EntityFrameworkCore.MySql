﻿// Copyright (c) Pomelo Foundation. All rights reserved.
// Licensed under the MIT. See LICENSE in the project root for license information.

using System;
<<<<<<< HEAD
using System.Globalization;
using System.Text;
=======
>>>>>>> 337a04ab
using JetBrains.Annotations;
using Pomelo.EntityFrameworkCore.MySql.Internal;

// ReSharper disable once CheckNamespace
namespace Microsoft.EntityFrameworkCore
{
    /// <summary>
    /// Provides methods for supporting translation to MySQL JSON operators and functions.
    /// </summary>
    public static class MySqlJsonDbFunctionsExtensions
    {
        /// <summary>
<<<<<<< HEAD
        /// Explicitly converts <paramref name="value"/> to JSON.
        /// </summary>
        /// <param name="_">DbFunctions instance</param>
        /// <param name="value">
        /// The string to convert to JSON.
        /// </param>
        /// <returns> The JSON value. </returns>
        /// <remarks>
        /// Translates <paramref name="value"/> to `CAST(value as json)` where appropriate on server implementations
        /// that support the `json` store type.
        /// </remarks>
        public static MySqlJsonString AsJson([CanBeNull] this DbFunctions _, [NotNull] string value)
            => value;

        /// <summary>
        /// Returns the type of the outermost JSON value as a text string.
        /// </summary>
        /// <param name="_">DbFunctions instance</param>
        /// <param name="json">
        /// A JSON column or value. Can be a DOM object, a string property mapped to JSON, or a user POCO mapped to JSON.
        /// </param>
        /// <returns> The JSON type as a text string. </returns>
        /// <remarks> For possible return values see: https://dev.mysql.com/doc/refman/8.0/en/json-attribute-functions.html#function_json-type </remarks>
        public static string JsonType([CanBeNull] this DbFunctions _, [NotNull] object json)
            => throw new InvalidOperationException(MySqlStrings.FunctionOnClient(nameof(JsonType)));

        /// <summary>
        /// Quotes a string as a JSON value by wrapping it with double quote characters and escaping interior quote and
        /// other characters, then returning the result as a `utf8mb4` string. Returns `null` if the argument is `null`.
        /// </summary>
        /// <param name="_">DbFunctions instance</param>
        /// <param name="value">
        /// The string value.
        /// </param>
        public static string JsonQuote(
            [CanBeNull] this DbFunctions _,
            [NotNull] string value)
        {
            var quotedString = new StringBuilder(value.Length * 2 + 2);
            var length = value.Length;

            quotedString.Append('"');

            for (var i = 0; i < length; i++)
            {
                quotedString.Append(
                    value[i] switch
                    {
                        '"' => @"\""",
                        '\b' => @"\b",
                        '\f' => @"\f",
                        '\n' => @"\n",
                        '\r' => @"\r",
                        '\t' => @"\t",
                        '\\' => @"\\",
                        _ => value[i]
                    });
            }

            return quotedString
                .Append('"')
                .ToString();
        }

        /// <summary>
        /// Unquotes JSON value and returns the result as a `utf8mb4` string. Returns `null` if the argument is `null`.
        /// An error occurs if the value starts and ends with double quotes but is not a valid JSON string literal.
        /// </summary>
        /// <param name="_">DbFunctions instance</param>
        /// <param name="json">
        /// A JSON column or value. Can be a DOM object, a string property mapped to JSON, or a user POCO mapped to JSON.
        /// </param>
        public static string JsonUnquote(
            [CanBeNull] this DbFunctions _,
            [NotNull] object json)
        {
            if (json is string jsonString)
            {
                var length = jsonString.Length;

                if (length < 2 ||
                    jsonString[0] != '"' ||
                    jsonString[length - 1] != '"')
                {
                    return jsonString;
                }

                var unquotedString = new StringBuilder(length - 2);
                var isEscapeSequence = false;
                var unicodeCharNum = -1;
                var unicodeChars = new char[4];

                for (var i = 1; i < length - 1; i++)
                {
                    var c = jsonString[i];

                    if (isEscapeSequence)
                    {
                        if (unicodeCharNum > -1)
                        {
                            if (c >= '0' && c <= '9' ||
                                c >= 'A' && c <= 'F' ||
                                c >= 'a' && c <= 'f')
                            {
                                unicodeChars[unicodeCharNum++] = c;

                                if (unicodeCharNum >= 4)
                                {
                                    var utf8Value = ushort.Parse(new string(unicodeChars), NumberStyles.AllowHexSpecifier);
                                    unquotedString.Append(
                                        Encoding.UTF8.GetChars(
                                            utf8Value <= 255
                                                ? new[] {(byte)utf8Value}
                                                : BitConverter.GetBytes(utf8Value)));
                                    unicodeCharNum = -1;
                                    isEscapeSequence = false;
                                }
                            }
                            else
                            {
                                throw new ArgumentException("The JSON string is not well formed.");
                            }
                        }
                        else if (c == '"')
                        {
                            unquotedString.Append('\"');
                            isEscapeSequence = false;
                        }
                        else if (c == 'b')
                        {
                            unquotedString.Append('\b');
                            isEscapeSequence = false;
                        }
                        else if (c == 'f')
                        {
                            unquotedString.Append('\f');
                            isEscapeSequence = false;
                        }
                        else if (c == 'n')
                        {
                            unquotedString.Append('\n');
                            isEscapeSequence = false;
                        }
                        else if (c == 'r')
                        {
                            unquotedString.Append('\r');
                            isEscapeSequence = false;
                        }
                        else if (c == 't')
                        {
                            unquotedString.Append('\t');
                            isEscapeSequence = false;
                        }
                        else if (c == '\\')
                        {
                            unquotedString.Append('\\');
                            isEscapeSequence = false;
                        }
                        else if (c == 'u' &&
                                 unicodeCharNum == -1)
                        {
                            unicodeCharNum = 0;
                        }
                        else
                        {
                            unquotedString.Append(c);
                            isEscapeSequence = false;
                        }
                    }
                    else if (c == '\\')
                    {
                        isEscapeSequence = true;
                    }
                    else
                    {
                        unquotedString.Append(c);
                    }
                }

                if (isEscapeSequence)
                {
                    throw new ArgumentException("The JSON string is not well formed.");
                }

                return unquotedString.ToString();
            }

            return json.ToString();
        }

        /// <summary>
        /// Returns data from a JSON document, selected from the parts of the document matched by the path arguments.
        /// Returns `null` if any argument is `null` or no paths locate a value in the document. An error occurs if the
        /// `json` argument is not a valid JSON document or any path argument is not a valid path expression.
        /// </summary>
        /// <param name="_">DbFunctions instance</param>
        /// <param name="json">
        /// A JSON column or value. Can be a DOM object, a string property mapped to JSON, or a user POCO mapped to JSON.
        /// </param>
        /// <param name="paths">
        /// A set of paths to extract from <paramref name="json"/>.
        /// </param>
        public static T JsonExtract<T>(
            [CanBeNull] this DbFunctions _,
            [NotNull] object json,
            [NotNull] params string[] paths)
            => throw new InvalidOperationException(MySqlStrings.FunctionOnClient(nameof(JsonExtract)));

        /// <summary>
        /// Checks if <paramref name="json"/> contains <paramref name="candidate"/>.
        /// </summary>
        /// <param name="_">DbFunctions instance</param>
        /// <param name="json">
        /// A JSON column or value. Can be a JSON DOM object, a string property mapped to JSON, or a user POCO mapped to JSON.
        /// </param>
        /// <param name="candidate">
        /// A JSON column or value. Can be a JSON DOM object, a string, or a user POCO mapped to JSON.
        /// </param>
=======
        /// Checks if <paramref name="json"/> contains <paramref name="candidate"/>.
        /// </summary>
        /// <param name="_">DbFunctions instance</param>
        /// <param name="json">
        /// A JSON column or value. Can be a JSON DOM object, a string property mapped to JSON, or a user POCO mapped to JSON.
        /// </param>
        /// <param name="candidate">
        /// A JSON column or value. Can be a JSON DOM object, a string, or a user POCO mapped to JSON.
        /// </param>
>>>>>>> 337a04ab
        public static bool JsonContains(
            [CanBeNull] this DbFunctions _, [NotNull] object json, [NotNull] object candidate)
            => throw new InvalidOperationException(MySqlStrings.FunctionOnClient(nameof(JsonContains)));

        /// <summary>
        /// Checks if <paramref name="json"/> contains <paramref name="candidate"/> at a specific <paramref name="path"/>.
        /// </summary>
        /// <param name="_">DbFunctions instance</param>
        /// <param name="json">
        /// A JSON column or value. Can be a DOM object, a string property mapped to JSON, or a user POCO mapped to JSON.
<<<<<<< HEAD
        /// </param>
        /// <param name="candidate">
        /// A JSON column or value. Can be a JSON DOM object, a string, or a user POCO mapped to JSON.
        /// </param>
=======
        /// </param>
        /// <param name="candidate">
        /// A JSON column or value. Can be a JSON DOM object, a string, or a user POCO mapped to JSON.
        /// </param>
>>>>>>> 337a04ab
        /// <param name="path">
        /// A string containing a valid JSON path (staring with `$`).
        /// </param>
        public static bool JsonContains(
            [CanBeNull] this DbFunctions _, [NotNull] object json, [NotNull] object candidate, [CanBeNull] string path)
            => throw new InvalidOperationException(MySqlStrings.FunctionOnClient(nameof(JsonContains)));

        /// <summary>
        /// Checks if <paramref name="path"/> exists within <paramref name="json"/>.
        /// </summary>
        /// <param name="_">DbFunctions instance</param>
        /// <param name="json">
        /// A JSON column or value. Can be a DOM object, a string property mapped to JSON, or a user POCO mapped to JSON.
        /// </param>
        /// <param name="path">A path to be checked inside <paramref name="json"/>.</param>
        public static bool JsonContainsPath([CanBeNull] this DbFunctions _, [NotNull] object json, [NotNull] string path)
            => throw new InvalidOperationException(MySqlStrings.FunctionOnClient(nameof(JsonContainsPath)));

        /// <summary>
        /// Checks if any of the given <paramref name="paths"/> exist within <paramref name="json"/>.
        /// </summary>
        /// <param name="_">DbFunctions instance</param>
        /// <param name="json">
        /// A JSON column or value. Can be a DOM object, a string property mapped to JSON, or a user POCO mapped to JSON.
        /// </param>
        /// <param name="paths">A set of paths to be checked inside <paramref name="json"/>.</param>
        public static bool JsonContainsPathAny([CanBeNull] this DbFunctions _, [NotNull] object json, [NotNull] params string[] paths)
            => throw new InvalidOperationException(MySqlStrings.FunctionOnClient(nameof(JsonContainsPathAny)));

        /// <summary>
        /// Checks if all of the given <paramref name="paths"/> exist within <paramref name="json"/>.
        /// </summary>
        /// <param name="_">DbFunctions instance</param>
        /// <param name="json">
        /// A JSON column or value. Can be a DOM object, a string property mapped to JSON, or a user POCO mapped to JSON.
        /// </param>
        /// <param name="paths">A set of paths to be checked inside <paramref name="json"/>.</param>
        public static bool JsonContainsPathAll([CanBeNull] this DbFunctions _, [NotNull] object json, [NotNull] params string[] paths)
            => throw new InvalidOperationException(MySqlStrings.FunctionOnClient(nameof(JsonContainsPathAll)));

        /// <summary>
<<<<<<< HEAD
        /// Checks if <paramref name="json"/> contains <paramref name="searchString"/>.
        /// </summary>
        /// <param name="_">DbFunctions instance</param>
        /// <param name="json">
        /// A JSON column or value. Can be a JSON DOM object, a string property mapped to JSON, or a user POCO mapped to JSON.
        /// </param>
        /// <param name="searchString">
        /// The string to search for.
        /// </param>
=======
        /// Returns the type of the outermost JSON value as a text string.
        /// </summary>
        /// <param name="_">DbFunctions instance</param>
        /// <param name="json">
        /// A JSON column or value. Can be a DOM object, a string property mapped to JSON, or a user POCO mapped to JSON.
        /// </param>
        /// <returns> The JSON type as a text string. </returns>
        /// <remarks> For possible return values see: https://dev.mysql.com/doc/refman/8.0/en/json-attribute-functions.html#function_json-type </remarks>
        public static string JsonType([CanBeNull] this DbFunctions _, [NotNull] object json)
            => throw new InvalidOperationException(MySqlStrings.FunctionOnClient(nameof(JsonType)));

        /// <summary>
        /// Checks if <paramref name="json"/> contains <paramref name="searchString"/>.
        /// </summary>
        /// <param name="_">DbFunctions instance</param>
        /// <param name="json">
        /// A JSON column or value. Can be a JSON DOM object, a string property mapped to JSON, or a user POCO mapped to JSON.
        /// </param>
        /// <param name="searchString">
        /// The string to search for.
        /// </param>
>>>>>>> 337a04ab
        public static bool JsonSearchAny([CanBeNull] this DbFunctions _, [NotNull] object json, [NotNull] string searchString)
            => throw new InvalidOperationException(MySqlStrings.FunctionOnClient(nameof(JsonSearchAny)));

        /// <summary>
        /// Checks if <paramref name="json"/> contains <paramref name="searchString"/> under <paramref name="path"/>.
        /// </summary>
        /// <param name="_">DbFunctions instance</param>
        /// <param name="json">
        /// A JSON column or value. Can be a JSON DOM object, a string property mapped to JSON, or a user POCO mapped to JSON.
        /// </param>
        /// <param name="searchString">
        /// The string to search for.
        /// </param>
        /// <param name="path">
        /// A string containing a valid JSON path (staring with `$`).
        /// </param>
        public static bool JsonSearchAny([CanBeNull] this DbFunctions _, [NotNull] object json, [NotNull] string searchString, string path)
            => throw new InvalidOperationException(MySqlStrings.FunctionOnClient(nameof(JsonSearchAny)));

        /// <summary>
        /// Checks if <paramref name="json"/> contains <paramref name="searchString"/> under <paramref name="path"/>.
        /// </summary>
        /// <param name="_">DbFunctions instance</param>
        /// <param name="json">
        /// A JSON column or value. Can be a JSON DOM object, a string property mapped to JSON, or a user POCO mapped to JSON.
        /// </param>
        /// <param name="searchString">
        /// The string to search for.
        /// </param>
        /// <param name="path">
        /// A string containing a valid JSON path (staring with `$`).
        /// </param>
        /// <param name="escapeChar">
        /// Can be `null`, an empty string or a one character wide string used for escaping characters in <paramref name="searchString"/>.
        /// </param>
        public static bool JsonSearchAny([CanBeNull] this DbFunctions _, [NotNull] object json, [NotNull] string searchString, string path, string escapeChar)
            => throw new InvalidOperationException(MySqlStrings.FunctionOnClient(nameof(JsonSearchAny)));
<<<<<<< HEAD

        // These methods make no sense as long as they only return true or false, because they would return
        // the same result as JsonSearchAny would.

        [Obsolete("Use 'JsonSearchAny()' instead.")]
        public static bool JsonSearchAll([CanBeNull] this DbFunctions _, [NotNull] object json, [NotNull] string searchString)
            => throw new InvalidOperationException(MySqlStrings.FunctionOnClient(nameof(JsonSearchAll)));

        [Obsolete("Use 'JsonSearchAny()' instead.")]
        public static bool JsonSearchAll([CanBeNull] this DbFunctions _, [NotNull] object json, [NotNull] string searchString, string path)
            => throw new InvalidOperationException(MySqlStrings.FunctionOnClient(nameof(JsonSearchAll)));

        [Obsolete("Use 'JsonSearchAny()' instead.")]
        public static bool JsonSearchAll([CanBeNull] this DbFunctions _, [NotNull] object json, [NotNull] string searchString, string path, string escapeChar)
            => throw new InvalidOperationException(MySqlStrings.FunctionOnClient(nameof(JsonSearchAll)));
=======
>>>>>>> 337a04ab
    }
}<|MERGE_RESOLUTION|>--- conflicted
+++ resolved
@@ -2,11 +2,8 @@
 // Licensed under the MIT. See LICENSE in the project root for license information.
 
 using System;
-<<<<<<< HEAD
 using System.Globalization;
 using System.Text;
-=======
->>>>>>> 337a04ab
 using JetBrains.Annotations;
 using Pomelo.EntityFrameworkCore.MySql.Internal;
 
@@ -19,7 +16,6 @@
     public static class MySqlJsonDbFunctionsExtensions
     {
         /// <summary>
-<<<<<<< HEAD
         /// Explicitly converts <paramref name="value"/> to JSON.
         /// </summary>
         /// <param name="_">DbFunctions instance</param>
@@ -238,17 +234,6 @@
         /// <param name="candidate">
         /// A JSON column or value. Can be a JSON DOM object, a string, or a user POCO mapped to JSON.
         /// </param>
-=======
-        /// Checks if <paramref name="json"/> contains <paramref name="candidate"/>.
-        /// </summary>
-        /// <param name="_">DbFunctions instance</param>
-        /// <param name="json">
-        /// A JSON column or value. Can be a JSON DOM object, a string property mapped to JSON, or a user POCO mapped to JSON.
-        /// </param>
-        /// <param name="candidate">
-        /// A JSON column or value. Can be a JSON DOM object, a string, or a user POCO mapped to JSON.
-        /// </param>
->>>>>>> 337a04ab
         public static bool JsonContains(
             [CanBeNull] this DbFunctions _, [NotNull] object json, [NotNull] object candidate)
             => throw new InvalidOperationException(MySqlStrings.FunctionOnClient(nameof(JsonContains)));
@@ -259,17 +244,10 @@
         /// <param name="_">DbFunctions instance</param>
         /// <param name="json">
         /// A JSON column or value. Can be a DOM object, a string property mapped to JSON, or a user POCO mapped to JSON.
-<<<<<<< HEAD
         /// </param>
         /// <param name="candidate">
         /// A JSON column or value. Can be a JSON DOM object, a string, or a user POCO mapped to JSON.
         /// </param>
-=======
-        /// </param>
-        /// <param name="candidate">
-        /// A JSON column or value. Can be a JSON DOM object, a string, or a user POCO mapped to JSON.
-        /// </param>
->>>>>>> 337a04ab
         /// <param name="path">
         /// A string containing a valid JSON path (staring with `$`).
         /// </param>
@@ -311,7 +289,6 @@
             => throw new InvalidOperationException(MySqlStrings.FunctionOnClient(nameof(JsonContainsPathAll)));
 
         /// <summary>
-<<<<<<< HEAD
         /// Checks if <paramref name="json"/> contains <paramref name="searchString"/>.
         /// </summary>
         /// <param name="_">DbFunctions instance</param>
@@ -321,20 +298,11 @@
         /// <param name="searchString">
         /// The string to search for.
         /// </param>
-=======
-        /// Returns the type of the outermost JSON value as a text string.
-        /// </summary>
-        /// <param name="_">DbFunctions instance</param>
-        /// <param name="json">
-        /// A JSON column or value. Can be a DOM object, a string property mapped to JSON, or a user POCO mapped to JSON.
-        /// </param>
-        /// <returns> The JSON type as a text string. </returns>
-        /// <remarks> For possible return values see: https://dev.mysql.com/doc/refman/8.0/en/json-attribute-functions.html#function_json-type </remarks>
-        public static string JsonType([CanBeNull] this DbFunctions _, [NotNull] object json)
-            => throw new InvalidOperationException(MySqlStrings.FunctionOnClient(nameof(JsonType)));
-
-        /// <summary>
-        /// Checks if <paramref name="json"/> contains <paramref name="searchString"/>.
+        public static bool JsonSearchAny([CanBeNull] this DbFunctions _, [NotNull] object json, [NotNull] string searchString)
+            => throw new InvalidOperationException(MySqlStrings.FunctionOnClient(nameof(JsonSearchAny)));
+
+        /// <summary>
+        /// Checks if <paramref name="json"/> contains <paramref name="searchString"/> under <paramref name="path"/>.
         /// </summary>
         /// <param name="_">DbFunctions instance</param>
         /// <param name="json">
@@ -343,8 +311,10 @@
         /// <param name="searchString">
         /// The string to search for.
         /// </param>
->>>>>>> 337a04ab
-        public static bool JsonSearchAny([CanBeNull] this DbFunctions _, [NotNull] object json, [NotNull] string searchString)
+        /// <param name="path">
+        /// A string containing a valid JSON path (staring with `$`).
+        /// </param>
+        public static bool JsonSearchAny([CanBeNull] this DbFunctions _, [NotNull] object json, [NotNull] string searchString, string path)
             => throw new InvalidOperationException(MySqlStrings.FunctionOnClient(nameof(JsonSearchAny)));
 
         /// <summary>
@@ -360,44 +330,10 @@
         /// <param name="path">
         /// A string containing a valid JSON path (staring with `$`).
         /// </param>
-        public static bool JsonSearchAny([CanBeNull] this DbFunctions _, [NotNull] object json, [NotNull] string searchString, string path)
-            => throw new InvalidOperationException(MySqlStrings.FunctionOnClient(nameof(JsonSearchAny)));
-
-        /// <summary>
-        /// Checks if <paramref name="json"/> contains <paramref name="searchString"/> under <paramref name="path"/>.
-        /// </summary>
-        /// <param name="_">DbFunctions instance</param>
-        /// <param name="json">
-        /// A JSON column or value. Can be a JSON DOM object, a string property mapped to JSON, or a user POCO mapped to JSON.
-        /// </param>
-        /// <param name="searchString">
-        /// The string to search for.
-        /// </param>
-        /// <param name="path">
-        /// A string containing a valid JSON path (staring with `$`).
-        /// </param>
         /// <param name="escapeChar">
         /// Can be `null`, an empty string or a one character wide string used for escaping characters in <paramref name="searchString"/>.
         /// </param>
         public static bool JsonSearchAny([CanBeNull] this DbFunctions _, [NotNull] object json, [NotNull] string searchString, string path, string escapeChar)
             => throw new InvalidOperationException(MySqlStrings.FunctionOnClient(nameof(JsonSearchAny)));
-<<<<<<< HEAD
-
-        // These methods make no sense as long as they only return true or false, because they would return
-        // the same result as JsonSearchAny would.
-
-        [Obsolete("Use 'JsonSearchAny()' instead.")]
-        public static bool JsonSearchAll([CanBeNull] this DbFunctions _, [NotNull] object json, [NotNull] string searchString)
-            => throw new InvalidOperationException(MySqlStrings.FunctionOnClient(nameof(JsonSearchAll)));
-
-        [Obsolete("Use 'JsonSearchAny()' instead.")]
-        public static bool JsonSearchAll([CanBeNull] this DbFunctions _, [NotNull] object json, [NotNull] string searchString, string path)
-            => throw new InvalidOperationException(MySqlStrings.FunctionOnClient(nameof(JsonSearchAll)));
-
-        [Obsolete("Use 'JsonSearchAny()' instead.")]
-        public static bool JsonSearchAll([CanBeNull] this DbFunctions _, [NotNull] object json, [NotNull] string searchString, string path, string escapeChar)
-            => throw new InvalidOperationException(MySqlStrings.FunctionOnClient(nameof(JsonSearchAll)));
-=======
->>>>>>> 337a04ab
     }
 }