// Copyright (c) Pomelo Foundation. All rights reserved.
// Licensed under the MIT. See LICENSE in the project root for license information.

using Pomelo.EntityFrameworkCore.MySql.Infrastructure.Internal;
using Pomelo.EntityFrameworkCore.MySql.Internal;
using Pomelo.EntityFrameworkCore.MySql.Migrations.Internal;
using Pomelo.EntityFrameworkCore.MySql.Storage.Internal;
using Pomelo.EntityFrameworkCore.MySql.Update.Internal;
using Pomelo.EntityFrameworkCore.MySql.ValueGeneration.Internal;
using JetBrains.Annotations;
using Microsoft.EntityFrameworkCore.Infrastructure;
using Microsoft.EntityFrameworkCore.Metadata.Conventions;
using Microsoft.EntityFrameworkCore.Migrations;
using Microsoft.EntityFrameworkCore.Storage;
using Microsoft.EntityFrameworkCore.Update;
using Microsoft.EntityFrameworkCore.Utilities;
using Microsoft.EntityFrameworkCore.ValueGeneration;
using Microsoft.EntityFrameworkCore.Metadata.Conventions.Infrastructure;
using Microsoft.EntityFrameworkCore.Query;
using Pomelo.EntityFrameworkCore.MySql.Diagnostics.Internal;
using Microsoft.EntityFrameworkCore.Diagnostics;
using Pomelo.EntityFrameworkCore.MySql.Query.ExpressionVisitors.Internal;
using Pomelo.EntityFrameworkCore.MySql.Query.Internal;

// ReSharper disable once CheckNamespace
namespace Microsoft.Extensions.DependencyInjection
{
    public static class MySqlServiceCollectionExtensions
    {
        public static IServiceCollection AddEntityFrameworkMySql([NotNull] this IServiceCollection serviceCollection)
        {
            Check.NotNull(serviceCollection, nameof(serviceCollection));

            var builder = new EntityFrameworkRelationalServicesBuilder(serviceCollection)
                .TryAdd<LoggingDefinitions, MySqlLoggingDefinitions>()
                .TryAdd<IDatabaseProvider, DatabaseProvider<MySqlOptionsExtension>>()
                .TryAdd<IRelationalTypeMappingSource, MySqlTypeMappingSource>()
                .TryAdd<IRelationalTransactionFactory, MySqlRelationalTransactionFactory>()
                .TryAdd<ISqlGenerationHelper, MySqlSqlGenerationHelper>()
                .TryAdd<IMigrationsAnnotationProvider, MySqlMigrationsAnnotationProvider>()
                .TryAdd<IProviderConventionSetBuilder, MySqlConventionSetBuilder>()
                .TryAdd<IModelValidator, MySqlModelValidator>()
                .TryAdd<IUpdateSqlGenerator, MySqlUpdateSqlGenerator>()
                .TryAdd<IModificationCommandBatchFactory, MySqlModificationCommandBatchFactory>()
                .TryAdd<IValueGeneratorSelector, MySqlValueGeneratorSelector>()
                .TryAdd<IRelationalConnection>(p => p.GetService<IMySqlRelationalConnection>())
                .TryAdd<IMigrationsSqlGenerator, MySqlMigrationsSqlGenerator>()
                .TryAdd<IRelationalDatabaseCreator, MySqlDatabaseCreator>()
                .TryAdd<IHistoryRepository, MySqlHistoryRepository>()
                .TryAdd<ICompiledQueryCacheKeyGenerator, MySqlCompiledQueryCacheKeyGenerator>()
                .TryAdd<IExecutionStrategyFactory, MySqlExecutionStrategyFactory>()
                .TryAdd<ISingletonOptions, IMySqlOptions>(p => p.GetService<IMySqlOptions>())
<<<<<<< HEAD
                .TryAdd<IMigrator, MySqlMigrator>()
                .TryAddProviderSpecificServices(b => b
=======
                .TryAdd<IMethodCallTranslatorProvider, MySqlMethodCallTranslatorProvider>()
                .TryAdd<IMemberTranslatorProvider, MySqlMemberTranslatorProvider>()
                .TryAdd<IQuerySqlGeneratorFactory, MySqlQuerySqlGeneratorFactory>()
                .TryAdd<ISqlExpressionFactory, MySqlSqlExpressionFactory>()
                .TryAdd<IRelationalSqlTranslatingExpressionVisitorFactory, MySqlSqlTranslatingExpressionVisitorFactory>()
                .TryAdd<IQueryableMethodTranslatingExpressionVisitorFactory, MySqlQueryableMethodTranslatingExpressionVisitorFactory>()
                .TryAddProviderSpecificServices(
                b => b
>>>>>>> 1b81ac5b
                    .TryAddSingleton<IMySqlOptions, MySqlOptions>()
                    .TryAddScoped<IMySqlUpdateSqlGenerator, MySqlUpdateSqlGenerator>()
                    .TryAddScoped<IMySqlRelationalConnection, MySqlRelationalConnection>());

            builder.TryAddCoreServices();

            return serviceCollection;
        }
    }
}<|MERGE_RESOLUTION|>--- conflicted
+++ resolved
@@ -50,10 +50,7 @@
                 .TryAdd<ICompiledQueryCacheKeyGenerator, MySqlCompiledQueryCacheKeyGenerator>()
                 .TryAdd<IExecutionStrategyFactory, MySqlExecutionStrategyFactory>()
                 .TryAdd<ISingletonOptions, IMySqlOptions>(p => p.GetService<IMySqlOptions>())
-<<<<<<< HEAD
                 .TryAdd<IMigrator, MySqlMigrator>()
-                .TryAddProviderSpecificServices(b => b
-=======
                 .TryAdd<IMethodCallTranslatorProvider, MySqlMethodCallTranslatorProvider>()
                 .TryAdd<IMemberTranslatorProvider, MySqlMemberTranslatorProvider>()
                 .TryAdd<IQuerySqlGeneratorFactory, MySqlQuerySqlGeneratorFactory>()
@@ -62,7 +59,6 @@
                 .TryAdd<IQueryableMethodTranslatingExpressionVisitorFactory, MySqlQueryableMethodTranslatingExpressionVisitorFactory>()
                 .TryAddProviderSpecificServices(
                 b => b
->>>>>>> 1b81ac5b
                     .TryAddSingleton<IMySqlOptions, MySqlOptions>()
                     .TryAddScoped<IMySqlUpdateSqlGenerator, MySqlUpdateSqlGenerator>()
                     .TryAddScoped<IMySqlRelationalConnection, MySqlRelationalConnection>());
