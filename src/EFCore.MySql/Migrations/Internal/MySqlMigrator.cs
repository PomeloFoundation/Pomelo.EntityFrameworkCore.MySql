--- conflicted
+++ resolved
@@ -140,27 +140,12 @@
                 .Concat(migrationsToRevert.SelectMany(x => x.DownOperations))
                 .ToList();
 
-<<<<<<< HEAD
             var builder = new StringBuilder();
-=======
-            var parts = new List<string>();
-
-            if (dropPrimaryKeyExists)
-            {
-                parts.Add(PrepareString(BeforeDropPrimaryKeyHeader));
-            }
-
-            if (addPrimaryKeyExists)
-            {
-                parts.Add(PrepareString(AfterAddPrimaryKeyHeader));
-            }
->>>>>>> 79118c99
 
             builder.AppendJoin(string.Empty, GetMigrationCommandTexts(operations, true));
             builder.Append(base.GenerateScript(fromMigration, toMigration, true));
             builder.AppendJoin(string.Empty, GetMigrationCommandTexts(operations, false));
 
-<<<<<<< HEAD
             return builder.ToString();
         }
 
@@ -203,24 +188,12 @@
             var delimiter = Regex.Match(commandText, delimiterPattern, delimiterPatternRegexOptions);
 
             if (delimiter.Success)
-=======
-            if (dropPrimaryKeyExists)
-            {
-                parts.Add(PrepareString(BeforeDropPrimaryKeyFooter));
-            }
-
-            if (addPrimaryKeyExists)
->>>>>>> 79118c99
             {
                 var result = Regex.Replace(commandText, delimiterPattern, string.Empty, delimiterPatternRegexOptions);
                 return Regex.Replace(result, $@"\s*{Regex.Escape(delimiter.Groups["Delimiter"].Value)}\s*$", ";", delimiterPatternRegexOptions);
             }
 
-<<<<<<< HEAD
             return commandText;
-=======
-            return string.Join("", parts);
->>>>>>> 79118c99
         }
 
         private string PrepareString(string str)
