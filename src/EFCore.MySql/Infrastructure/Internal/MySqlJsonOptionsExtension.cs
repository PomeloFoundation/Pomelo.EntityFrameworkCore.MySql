--- conflicted
+++ resolved
@@ -114,10 +114,7 @@
                 => (MySqlJsonOptionsExtension)base.Extension;
 
             public override bool IsDatabaseProvider => false;
-<<<<<<< HEAD
-=======
 
->>>>>>> e5110ecb
             public override int GetServiceProviderHashCode()
             {
                 var hashCode = new HashCode();
