// Copyright (c) Pomelo Foundation. All rights reserved.
// Licensed under the MIT. See LICENSE in the project root for license information.

using System.Collections.Generic;
using System.Diagnostics;
using System.Globalization;
using System.Linq;
using System.Text;
using JetBrains.Annotations;
using Microsoft.EntityFrameworkCore;
using Microsoft.EntityFrameworkCore.Metadata;
using Microsoft.EntityFrameworkCore.Update;
using Microsoft.EntityFrameworkCore.Utilities;

namespace Pomelo.EntityFrameworkCore.MySql.Update.Internal
{
    // TODO: Revamp
    public class MySqlUpdateSqlGenerator : UpdateSqlGenerator, IMySqlUpdateSqlGenerator
    {
        /// <summary>
        ///     This is an internal API that supports the Entity Framework Core infrastructure and not subject to
        ///     the same compatibility standards as public APIs. It may be changed or removed without notice in
        ///     any release. You should only use it directly in your code with extreme caution and knowing that
        ///     doing so can result in application failures when updating to a new Entity Framework Core release.
        /// </summary>
        public MySqlUpdateSqlGenerator(
            [NotNull] UpdateSqlGeneratorDependencies dependencies)
            : base(dependencies)
        {
        }

        /// <summary>
        ///     This is an internal API that supports the Entity Framework Core infrastructure and not subject to
        ///     the same compatibility standards as public APIs. It may be changed or removed without notice in
        ///     any release. You should only use it directly in your code with extreme caution and knowing that
        ///     doing so can result in application failures when updating to a new Entity Framework Core release.
        /// </summary>
        public virtual ResultSetMapping AppendBulkInsertOperation(
            StringBuilder commandStringBuilder,
            IReadOnlyList<IReadOnlyModificationCommand> modificationCommands,
            int commandPosition)
        {
            var table = StoreObjectIdentifier.Table(modificationCommands[0].TableName, modificationCommands[0].Schema);

            if (modificationCommands.Count == 1
                && modificationCommands[0].ColumnModifications.All(o =>
                    !o.IsKey
                    || !o.IsRead
                    || o.Property?.GetValueGenerationStrategy(table) == MySqlValueGenerationStrategy.IdentityColumn))
            {
                return AppendInsertOperation(commandStringBuilder, modificationCommands[0], commandPosition);
            }

            var readOperations = modificationCommands[0].ColumnModifications.Where(o => o.IsRead).ToList();
            var writeOperations = modificationCommands[0].ColumnModifications.Where(o => o.IsWrite).ToList();
            var keyOperations = modificationCommands[0].ColumnModifications.Where(o => o.IsKey).ToList();

            var nonIdentityOperations = modificationCommands[0].ColumnModifications
                .Where(o => o.Property?.GetValueGenerationStrategy(table) != MySqlValueGenerationStrategy.IdentityColumn)
                .ToList();

            var defaultValuesOnly = writeOperations.Count == 0;
            if (defaultValuesOnly)
            {
                if (nonIdentityOperations.Count == 0
                    || readOperations.Count == 0)
                {
                    foreach (var modification in modificationCommands)
                    {
                        AppendInsertOperation(commandStringBuilder, modification, commandPosition);
                    }

                    return readOperations.Count == 0
                        ? ResultSetMapping.NoResultSet
                        : ResultSetMapping.LastInResultSet;
                }

                if (nonIdentityOperations.Count > 1)
                {
                    nonIdentityOperations = new List<IColumnModification> { nonIdentityOperations.First() };
                }
            }

            if (readOperations.Count == 0)
            {
                return AppendBulkInsertWithoutServerValues(commandStringBuilder, modificationCommands, writeOperations);
            }

            foreach (var modification in modificationCommands)
            {
                AppendInsertOperation(commandStringBuilder, modification, commandPosition);
            }

            return ResultSetMapping.LastInResultSet;
        }

        private ResultSetMapping AppendBulkInsertWithoutServerValues(
            StringBuilder commandStringBuilder,
            IReadOnlyList<IReadOnlyModificationCommand> modificationCommands,
            List<IColumnModification> writeOperations)
        {
            Debug.Assert(writeOperations.Count > 0);

            var name = modificationCommands[0].TableName;
            var schema = modificationCommands[0].Schema;

            AppendInsertCommandHeader(commandStringBuilder, name, schema, writeOperations);
            AppendValuesHeader(commandStringBuilder, writeOperations);
            AppendValues(commandStringBuilder, name, schema, writeOperations);
            for (var i = 1; i < modificationCommands.Count; i++)
            {
                commandStringBuilder.Append(',').AppendLine();
                AppendValues(commandStringBuilder, name, schema, modificationCommands[i].ColumnModifications.Where(o => o.IsWrite).ToList());
            }
            commandStringBuilder.Append(SqlGenerationHelper.StatementTerminator).AppendLine();

            return ResultSetMapping.NoResultSet;
        }

        protected override void AppendInsertCommandHeader(
<<<<<<< HEAD
            [NotNull] StringBuilder commandStringBuilder,
            [NotNull] string name,
            [CanBeNull] string schema,
            [NotNull] IReadOnlyList<IColumnModification> operations)
=======
            StringBuilder commandStringBuilder,
            string name,
            string schema,
            IReadOnlyList<IColumnModification> operations)
>>>>>>> e5110ecb
        {
            Check.NotNull(commandStringBuilder, nameof(commandStringBuilder));
            Check.NotEmpty(name, nameof(name));
            Check.NotNull(operations, nameof(operations));

            base.AppendInsertCommandHeader(commandStringBuilder, name, schema, operations);

            if (operations.Count <= 0)
            {
                // An empty column and value list signales MySQL that only default values should be used.
                // If not all columns have default values defined, an error occurs if STRICT_ALL_TABLES has been set.
                commandStringBuilder.Append(" ()");
            }
        }

        protected override void AppendValuesHeader(
<<<<<<< HEAD
            [NotNull] StringBuilder commandStringBuilder,
            [NotNull] IReadOnlyList<IColumnModification> operations)
=======
            StringBuilder commandStringBuilder,
            IReadOnlyList<IColumnModification> operations)
>>>>>>> e5110ecb
        {
            Check.NotNull(commandStringBuilder, nameof(commandStringBuilder));
            Check.NotNull(operations, nameof(operations));

            commandStringBuilder.AppendLine();
            commandStringBuilder.Append("VALUES ");
        }

        protected override void AppendValues(
<<<<<<< HEAD
            [NotNull] StringBuilder commandStringBuilder,
            [NotNull] string name,
            [CanBeNull] string schema,
            [NotNull] IReadOnlyList<IColumnModification> operations)
=======
            StringBuilder commandStringBuilder,
            string name,
            string schema,
            IReadOnlyList<IColumnModification> operations)
>>>>>>> e5110ecb
        {
            base.AppendValues(commandStringBuilder, name, schema, operations);

            if (operations.Count <= 0)
            {
                commandStringBuilder.Append("()");
            }
        }

        protected override ResultSetMapping AppendSelectAffectedCountCommand(StringBuilder commandStringBuilder, string name, string schema, int commandPosition)
        {
            commandStringBuilder
                .Append("SELECT ROW_COUNT()")
                .Append(SqlGenerationHelper.StatementTerminator).AppendLine()
                .AppendLine();

            return ResultSetMapping.LastInResultSet;
        }

        protected override void AppendWhereAffectedClause(
<<<<<<< HEAD
            [NotNull] StringBuilder commandStringBuilder,
            [NotNull] IReadOnlyList<IColumnModification> operations)
=======
            StringBuilder commandStringBuilder,
            IReadOnlyList<IColumnModification> operations)
>>>>>>> e5110ecb
        {
            Check.NotNull(commandStringBuilder, nameof(commandStringBuilder));
            Check.NotNull(operations, nameof(operations));

            // If a compound key consists of an auto_increment column and a database generated column (e.g. a DEFAULT
            // value), then we only want to filter by `LAST_INSERT_ID()`, because we can't know what the other generated
            // values are.
            // Therefore, we filter out the key columns that are marked as `read`, but are not an auto_increment column,
            // so that `AppendIdentityWhereCondition()` can safely called for the remaining auto_increment column.
            // Because we currently use `MySqlValueGenerationStrategy.IdentityColumn` for auto_increment columns as well
            // as CURRENT_TIMESTAMP columns, we need to use `MySqlPropertyExtensions.IsCompatibleAutoIncrementColumn()`
            // to ensure, that the column is actually an auto_increment column.
            // See https://github.com/PomeloFoundation/Pomelo.EntityFrameworkCore.MySql/issues/1300
            var nonDefaultOperations = operations
                .Where(
                    o => !o.IsKey ||
                         !o.IsRead ||
                         o.Property == null ||
                         !o.Property.ValueGenerated.HasFlag(ValueGenerated.OnAdd) ||
                         MySqlPropertyExtensions.IsCompatibleAutoIncrementColumn(o.Property))
                .ToList()
                .AsReadOnly();

            base.AppendWhereAffectedClause(commandStringBuilder, nonDefaultOperations);
        }

        protected override void AppendIdentityWhereCondition(StringBuilder commandStringBuilder, IColumnModification columnModification)
        {
            SqlGenerationHelper.DelimitIdentifier(commandStringBuilder, columnModification.ColumnName);
            commandStringBuilder.Append(" = ")
                .Append("LAST_INSERT_ID()");
        }

        protected override void AppendRowsAffectedWhereCondition(StringBuilder commandStringBuilder, int expectedRowsAffected)
            => commandStringBuilder
                .Append("ROW_COUNT() = ")
                .Append(expectedRowsAffected.ToString(CultureInfo.InvariantCulture));
    }
}<|MERGE_RESOLUTION|>--- conflicted
+++ resolved
@@ -118,17 +118,10 @@
         }
 
         protected override void AppendInsertCommandHeader(
-<<<<<<< HEAD
-            [NotNull] StringBuilder commandStringBuilder,
-            [NotNull] string name,
-            [CanBeNull] string schema,
-            [NotNull] IReadOnlyList<IColumnModification> operations)
-=======
             StringBuilder commandStringBuilder,
             string name,
             string schema,
             IReadOnlyList<IColumnModification> operations)
->>>>>>> e5110ecb
         {
             Check.NotNull(commandStringBuilder, nameof(commandStringBuilder));
             Check.NotEmpty(name, nameof(name));
@@ -145,13 +138,8 @@
         }
 
         protected override void AppendValuesHeader(
-<<<<<<< HEAD
-            [NotNull] StringBuilder commandStringBuilder,
-            [NotNull] IReadOnlyList<IColumnModification> operations)
-=======
-            StringBuilder commandStringBuilder,
-            IReadOnlyList<IColumnModification> operations)
->>>>>>> e5110ecb
+            StringBuilder commandStringBuilder,
+            IReadOnlyList<IColumnModification> operations)
         {
             Check.NotNull(commandStringBuilder, nameof(commandStringBuilder));
             Check.NotNull(operations, nameof(operations));
@@ -161,17 +149,10 @@
         }
 
         protected override void AppendValues(
-<<<<<<< HEAD
-            [NotNull] StringBuilder commandStringBuilder,
-            [NotNull] string name,
-            [CanBeNull] string schema,
-            [NotNull] IReadOnlyList<IColumnModification> operations)
-=======
             StringBuilder commandStringBuilder,
             string name,
             string schema,
             IReadOnlyList<IColumnModification> operations)
->>>>>>> e5110ecb
         {
             base.AppendValues(commandStringBuilder, name, schema, operations);
 
@@ -192,13 +173,8 @@
         }
 
         protected override void AppendWhereAffectedClause(
-<<<<<<< HEAD
-            [NotNull] StringBuilder commandStringBuilder,
-            [NotNull] IReadOnlyList<IColumnModification> operations)
-=======
-            StringBuilder commandStringBuilder,
-            IReadOnlyList<IColumnModification> operations)
->>>>>>> e5110ecb
+            StringBuilder commandStringBuilder,
+            IReadOnlyList<IColumnModification> operations)
         {
             Check.NotNull(commandStringBuilder, nameof(commandStringBuilder));
             Check.NotNull(operations, nameof(operations));
