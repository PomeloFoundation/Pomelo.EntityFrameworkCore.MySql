// Copyright (c) Pomelo Foundation. All rights reserved.
// Licensed under the MIT. See LICENSE in the project root for license information.

using System;
using System.Collections.Generic;
using System.Diagnostics;
using System.Linq;
using System.Reflection;
using Microsoft.EntityFrameworkCore;
<<<<<<< HEAD
using Microsoft.EntityFrameworkCore.Diagnostics;
=======
>>>>>>> ff1b02fb
using Microsoft.EntityFrameworkCore.Query;
using Microsoft.EntityFrameworkCore.Query.SqlExpressions;
using Microsoft.EntityFrameworkCore.Storage;
using NetTopologySuite.Geometries;
<<<<<<< HEAD
using static Pomelo.EntityFrameworkCore.MySql.Utilities.Statics;
=======
using Pomelo.EntityFrameworkCore.MySql.Infrastructure.Internal;
using Pomelo.EntityFrameworkCore.MySql.Query.ExpressionTranslators.Internal;
>>>>>>> ff1b02fb

namespace Pomelo.EntityFrameworkCore.MySql.Query.Internal
{
    public class MySqlGeometryMethodTranslator : IMethodCallTranslator
    {
        private static readonly IDictionary<MethodInfo, string> _methodToFunctionName = new Dictionary<MethodInfo, string>
        {
            { typeof(Geometry).GetRuntimeMethod(nameof(Geometry.AsBinary), Type.EmptyTypes), "ST_AsBinary" },
            { typeof(Geometry).GetRuntimeMethod(nameof(Geometry.AsText), Type.EmptyTypes), "ST_AsText" },
            { typeof(Geometry).GetRuntimeMethod(nameof(Geometry.Buffer), new[] { typeof(double) }), "ST_Buffer" },
            { typeof(Geometry).GetRuntimeMethod(nameof(Geometry.Contains), new[] { typeof(Geometry) }), "ST_Contains" },
            { typeof(Geometry).GetRuntimeMethod(nameof(Geometry.ConvexHull), Type.EmptyTypes), "ST_ConvexHull" },
            { typeof(Geometry).GetRuntimeMethod(nameof(Geometry.Difference), new[] { typeof(Geometry) }), "ST_Difference" },
            { typeof(Geometry).GetRuntimeMethod(nameof(Geometry.Disjoint), new[] { typeof(Geometry) }), "ST_Disjoint" },
            { typeof(Geometry).GetRuntimeMethod(nameof(Geometry.EqualsTopologically), new[] { typeof(Geometry) }), "ST_Equals" },
            { typeof(Geometry).GetRuntimeMethod(nameof(Geometry.Intersection), new[] { typeof(Geometry) }), "ST_Intersection" },
            { typeof(Geometry).GetRuntimeMethod(nameof(Geometry.Intersects), new[] { typeof(Geometry) }), "ST_Intersects" },
            { typeof(Geometry).GetRuntimeMethod(nameof(Geometry.Overlaps), new[] { typeof(Geometry) }), "ST_Overlaps" },
            { typeof(Geometry).GetRuntimeMethod(nameof(Geometry.SymmetricDifference), new[] { typeof(Geometry) }), "ST_SymDifference" },
            { typeof(Geometry).GetRuntimeMethod(nameof(Geometry.ToBinary), Type.EmptyTypes), "ST_AsBinary" },
            { typeof(Geometry).GetRuntimeMethod(nameof(Geometry.ToText), Type.EmptyTypes), "ST_AsText" },
            { typeof(Geometry).GetRuntimeMethod(nameof(Geometry.Union), new[] { typeof(Geometry) }), "ST_Union" },
            { typeof(Geometry).GetRuntimeMethod(nameof(Geometry.Within), new[] { typeof(Geometry) }), "ST_Within" }
        };

        private static readonly IDictionary<MethodInfo, string> _geometryMethodToFunctionName = new Dictionary<MethodInfo, string>
        {
            { typeof(Geometry).GetRuntimeMethod(nameof(Geometry.Crosses), new[] { typeof(Geometry) }), "ST_Crosses" },
            { typeof(Geometry).GetRuntimeMethod(nameof(Geometry.Relate), new[] { typeof(Geometry), typeof(string) }), "ST_Relate" },
            { typeof(Geometry).GetRuntimeMethod(nameof(Geometry.Touches), new[] { typeof(Geometry) }), "ST_Touches" }
        };

        private static readonly MethodInfo _getGeometryN = typeof(Geometry).GetRuntimeMethod(
            nameof(Geometry.GetGeometryN), new[] { typeof(int) });

        private static readonly MethodInfo _isWithinDistance = typeof(Geometry).GetRuntimeMethod(
            nameof(Geometry.IsWithinDistance), new[] { typeof(Geometry), typeof(double) });

        private static readonly MethodInfo _distance = typeof(Geometry).GetRuntimeMethod(
            nameof(Geometry.Distance),
            new[] { typeof(Geometry) });

        private readonly IRelationalTypeMappingSource _typeMappingSource;
        private readonly ISqlExpressionFactory _sqlExpressionFactory;
        private readonly IMySqlOptions _options;

        public MySqlGeometryMethodTranslator(
            IRelationalTypeMappingSource typeMappingSource,
            ISqlExpressionFactory sqlExpressionFactory,
            IMySqlOptions options)
        {
            _typeMappingSource = typeMappingSource;
            _sqlExpressionFactory = sqlExpressionFactory;
            _options = options;
        }

        public SqlExpression Translate(SqlExpression instance, MethodInfo method, IReadOnlyList<SqlExpression> arguments, IDiagnosticsLogger<DbLoggerCategory.Query> logger)
        {
            if (typeof(Geometry).IsAssignableFrom(method.DeclaringType))
            {
                var geometryExpressions = new[] { instance }.Concat(
                    arguments.Where(e => typeof(Geometry).IsAssignableFrom(e.Type)));
                var typeMapping = ExpressionExtensions.InferTypeMapping(geometryExpressions.ToArray());

                Debug.Assert(typeMapping != null, "At least one argument must have typeMapping.");
                var storeType = typeMapping.StoreType;

                if (_methodToFunctionName.TryGetValue(method, out var functionName) ||
                    _geometryMethodToFunctionName.TryGetValue(method, out functionName))
                {
                    instance = _sqlExpressionFactory.ApplyTypeMapping(
                        instance,
                        _typeMappingSource.FindMapping(instance.Type, storeType));

                    var typeMappedArguments = new List<SqlExpression>
                    {
                        instance
                    };

                    foreach (var argument in arguments)
                    {
                        typeMappedArguments.Add(
                            _sqlExpressionFactory.ApplyTypeMapping(
                                argument,
                                typeof(Geometry).IsAssignableFrom(argument.Type)
                                    ? _typeMappingSource.FindMapping(argument.Type, storeType)
                                    : _typeMappingSource.FindMapping(argument.Type)));
                    }

                    var resultTypeMapping = typeof(Geometry).IsAssignableFrom(method.ReturnType)
                        ? _typeMappingSource.FindMapping(method.ReturnType, storeType)
                        : _typeMappingSource.FindMapping(method.ReturnType);

                    return _sqlExpressionFactory.Function(
                        functionName,
                        typeMappedArguments,
                        nullable: true,
                        argumentsPropagateNullability: Enumerable.Repeat(true, typeMappedArguments.Count),
                        method.ReturnType,
                        resultTypeMapping);
                }

                if (Equals(method, _getGeometryN))
                {
                    return _sqlExpressionFactory.Function(
                        "ST_GeometryN",
                        new[]
                        {
                            instance,
                            _sqlExpressionFactory.Add(
                                arguments[0],
                                _sqlExpressionFactory.Constant(1))
                        },
                        nullable: true,
                        argumentsPropagateNullability: TrueArrays[2],
                        method.ReturnType,
                        _typeMappingSource.FindMapping(method.ReturnType, storeType));
                }

                if (Equals(method, _distance))
                {
                    return GetDistanceCallBySrid(
                        instance,
                        arguments[0],
                        method.ReturnType,
                        _typeMappingSource.FindMapping(method.ReturnType, storeType));
                }

                if (Equals(method, _isWithinDistance))
                {
                    return _sqlExpressionFactory.LessThanOrEqual(
<<<<<<< HEAD
                        _sqlExpressionFactory.Function(
                            "ST_Distance",
                            new[]
                            {
                                instance,
                                typeMappedArguments[0]
                            },
                            nullable: true,
                            argumentsPropagateNullability: TrueArrays[2],
                            typeof(double)),
                        typeMappedArguments[1]);
=======
                        GetDistanceCallBySrid(
                            instance,
                            arguments[0],
                            _distance.ReturnType,
                            _typeMappingSource.FindMapping(_distance.ReturnType)),
                        arguments[1]);
>>>>>>> ff1b02fb
                }
            }

            return null;
        }

        // If the distance should be calculated, use `ST_Distance_Sphere()` for SRID 4326 and
        // `ST_Distance()` for all other cases.
        private SqlExpression GetDistanceCallBySrid(
            SqlExpression left,
            SqlExpression right,
            Type resultType,
            RelationalTypeMapping resultTypeMapping)
        {
            return _sqlExpressionFactory.Case(
                new[]
                {
                    new CaseWhenClause(
                        _sqlExpressionFactory.Equal(
                            _sqlExpressionFactory.Function(
                                "ST_SRID",
                                new[] {left},
                                typeof(int),
                                _typeMappingSource.FindMapping(typeof(int))),
                            _sqlExpressionFactory.Constant(4326)),
                        MySqlSpatialDbFunctionsExtensionsMethodTranslator.GetStDistanceSphereFunctionCall(
                            left,
                            right,
                            SpatialDistanceAlgorithm.Native,
                            resultType,
                            resultTypeMapping,
                            _sqlExpressionFactory,
                            _options)),
                },
                MySqlSpatialDbFunctionsExtensionsMethodTranslator.GetStDistanceFunctionCall(
                    left,
                    right,
                    resultType,
                    resultTypeMapping,
                    _sqlExpressionFactory));
        }
    }
}<|MERGE_RESOLUTION|>--- conflicted
+++ resolved
@@ -7,20 +7,14 @@
 using System.Linq;
 using System.Reflection;
 using Microsoft.EntityFrameworkCore;
-<<<<<<< HEAD
 using Microsoft.EntityFrameworkCore.Diagnostics;
-=======
->>>>>>> ff1b02fb
 using Microsoft.EntityFrameworkCore.Query;
 using Microsoft.EntityFrameworkCore.Query.SqlExpressions;
 using Microsoft.EntityFrameworkCore.Storage;
 using NetTopologySuite.Geometries;
-<<<<<<< HEAD
-using static Pomelo.EntityFrameworkCore.MySql.Utilities.Statics;
-=======
 using Pomelo.EntityFrameworkCore.MySql.Infrastructure.Internal;
 using Pomelo.EntityFrameworkCore.MySql.Query.ExpressionTranslators.Internal;
->>>>>>> ff1b02fb
+using static Pomelo.EntityFrameworkCore.MySql.Utilities.Statics;
 
 namespace Pomelo.EntityFrameworkCore.MySql.Query.Internal
 {
@@ -152,26 +146,12 @@
                 if (Equals(method, _isWithinDistance))
                 {
                     return _sqlExpressionFactory.LessThanOrEqual(
-<<<<<<< HEAD
-                        _sqlExpressionFactory.Function(
-                            "ST_Distance",
-                            new[]
-                            {
-                                instance,
-                                typeMappedArguments[0]
-                            },
-                            nullable: true,
-                            argumentsPropagateNullability: TrueArrays[2],
-                            typeof(double)),
-                        typeMappedArguments[1]);
-=======
                         GetDistanceCallBySrid(
                             instance,
                             arguments[0],
                             _distance.ReturnType,
                             _typeMappingSource.FindMapping(_distance.ReturnType)),
                         arguments[1]);
->>>>>>> ff1b02fb
                 }
             }
 
@@ -194,6 +174,8 @@
                             _sqlExpressionFactory.Function(
                                 "ST_SRID",
                                 new[] {left},
+                                nullable: true,
+                                argumentsPropagateNullability: TrueArrays[1],
                                 typeof(int),
                                 _typeMappingSource.FindMapping(typeof(int))),
                             _sqlExpressionFactory.Constant(4326)),
